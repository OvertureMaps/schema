{
  "id": "invalidTemporalScoping",
  "type": "Feature",
  "geometry": {
    "type": "LineString",
    "coordinates": [[2, 2], [3, 3]]
  },
  "properties": {
    "theme": "transportation",
    "type": "segment",
    "version": 20,
    "subtype": "road",
    "class": "primary",
    "road_flags": [
      {
        "values": ["is_bridge"]
<<<<<<< HEAD
      }
    ],
    "when": {
      "during": "Mo-Sa 09:00-12:00, We 15:00-18:00"
    },
    "road": {
      "flags": [
        {
          "values": ["is_bridge"]
        }
      ],
      "when": {
        "during": "Mo-Sa 09:00-12:00, We 15:00-18:00"
=======
>>>>>>> 5a00acba
      }
    ],
    "when": {
      "during": "Mo-Sa 09:00-12:00, We 15:00-18:00"
    },
    "ext_expected_errors": [
<<<<<<< HEAD
      "[I#/properties/road/when] [S#/$defs/propertyDefinitions/road/unevaluatedProperties] not allowed",
=======
>>>>>>> 5a00acba
      "[I#/properties/when] [S#/$defs/propertyDefinitions/unevaluatedProperties] not allowed"
    ]
  }
}<|MERGE_RESOLUTION|>--- conflicted
+++ resolved
@@ -14,32 +14,12 @@
     "road_flags": [
       {
         "values": ["is_bridge"]
-<<<<<<< HEAD
-      }
-    ],
-    "when": {
-      "during": "Mo-Sa 09:00-12:00, We 15:00-18:00"
-    },
-    "road": {
-      "flags": [
-        {
-          "values": ["is_bridge"]
-        }
-      ],
-      "when": {
-        "during": "Mo-Sa 09:00-12:00, We 15:00-18:00"
-=======
->>>>>>> 5a00acba
       }
     ],
     "when": {
       "during": "Mo-Sa 09:00-12:00, We 15:00-18:00"
     },
     "ext_expected_errors": [
-<<<<<<< HEAD
-      "[I#/properties/road/when] [S#/$defs/propertyDefinitions/road/unevaluatedProperties] not allowed",
-=======
->>>>>>> 5a00acba
       "[I#/properties/when] [S#/$defs/propertyDefinitions/unevaluatedProperties] not allowed"
     ]
   }
