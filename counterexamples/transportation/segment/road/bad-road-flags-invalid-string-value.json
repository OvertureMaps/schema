{
    "id": "invalid-road-flag-string-value",
    "type": "Feature",
    "geometry": {
      "type": "LineString",
      "coordinates": [[2, 2], [3, 3]]
    },
    "properties": {
      "ext_expected_errors": [
<<<<<<< HEAD
        "[I#/properties/road/flags/0] [S#/$defs/propertyDefinitions/road/properties/flags/items/type] expected object, but got string",
=======
>>>>>>> 5a00acba
        "[I#/properties/road_flags/0] [S#/$defs/propertyDefinitions/road/road_flags/items/type] expected object, but got string"
      ],
      "theme": "transportation",
      "type": "segment",
      "version": 20,
      "subtype": "road",
      "class": "primary",
<<<<<<< HEAD
      "road_flags": ["is_tunnel"],
      "road": {
        "flags": ["is_tunnel"]
      }
=======
      "road_flags": ["is_tunnel"]
>>>>>>> 5a00acba
    }
  }<|MERGE_RESOLUTION|>--- conflicted
+++ resolved
@@ -7,10 +7,6 @@
     },
     "properties": {
       "ext_expected_errors": [
-<<<<<<< HEAD
-        "[I#/properties/road/flags/0] [S#/$defs/propertyDefinitions/road/properties/flags/items/type] expected object, but got string",
-=======
->>>>>>> 5a00acba
         "[I#/properties/road_flags/0] [S#/$defs/propertyDefinitions/road/road_flags/items/type] expected object, but got string"
       ],
       "theme": "transportation",
@@ -18,13 +14,6 @@
       "version": 20,
       "subtype": "road",
       "class": "primary",
-<<<<<<< HEAD
-      "road_flags": ["is_tunnel"],
-      "road": {
-        "flags": ["is_tunnel"]
-      }
-=======
       "road_flags": ["is_tunnel"]
->>>>>>> 5a00acba
     }
   }