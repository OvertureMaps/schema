{
    "id": "invalidMinOccupancyValue",
    "type": "Feature",
    "geometry": {
      "type": "LineString",
      "coordinates": [[2, 2], [3, 3]]
    },
    "properties": {
      "theme": "transportation",
      "type": "segment",
      "version": 20,
      "subtype": "road",
      "class": "primary",
      "road_flags": [
        {
          "values": ["is_tunnel"]
        }
      ],
      "lanes": [
        {
          "value": [
            {
              "direction": "backward",
              "restrictions": {
                "min_occupancy": 0
<<<<<<< HEAD
              }
            }
          ]
        }
      ],
      "road": {
        "flags": [
          {
            "values": ["is_tunnel"]
          }
        ],
        "lanes": [
          {
            "value": [
              {
                "direction": "backward",
                "restrictions": {
                  "min_occupancy": 0
                }
              }
            ]
          }
        ]
      },
=======
              }
            }
          ]
        }
      ],
>>>>>>> 5a00acba
      "ext_expected_errors": [
        "[I#/properties/lanes/0/value/0/restrictions/min_occupancy] [S#/$defs/propertyDefinitions/lane/properties/restrictions/properties/min_occupancy/minimum] must be >= 1 but found 0"
      ]
    }
  }<|MERGE_RESOLUTION|>--- conflicted
+++ resolved
@@ -23,38 +23,11 @@
               "direction": "backward",
               "restrictions": {
                 "min_occupancy": 0
-<<<<<<< HEAD
               }
             }
           ]
         }
       ],
-      "road": {
-        "flags": [
-          {
-            "values": ["is_tunnel"]
-          }
-        ],
-        "lanes": [
-          {
-            "value": [
-              {
-                "direction": "backward",
-                "restrictions": {
-                  "min_occupancy": 0
-                }
-              }
-            ]
-          }
-        ]
-      },
-=======
-              }
-            }
-          ]
-        }
-      ],
->>>>>>> 5a00acba
       "ext_expected_errors": [
         "[I#/properties/lanes/0/value/0/restrictions/min_occupancy] [S#/$defs/propertyDefinitions/lane/properties/restrictions/properties/min_occupancy/minimum] must be >= 1 but found 0"
       ]
