---
id: overture:transportation:segment:123
type: Feature
geometry:
  type: LineString
  coordinates: [[0, 0], [1, 1]]
properties:
  theme: transportation
  type: segment
  version: 1
  subtype: road
  class: secondary
  connector_ids: [fooConnector, barConnector]
  level_rules:
    - value: 1.5
<<<<<<< HEAD
  road:  # The `road` property is deprecated and will be removed in the 2024-07 release
    level:
      - value: 1.5
=======
>>>>>>> 5a00acba
  ext_expected_errors:
    - "[I#/properties/level_rules/0/value] [S#/$defs/propertyDefinitions/level/type] expected integer, but got number"<|MERGE_RESOLUTION|>--- conflicted
+++ resolved
@@ -13,11 +13,5 @@
   connector_ids: [fooConnector, barConnector]
   level_rules:
     - value: 1.5
-<<<<<<< HEAD
-  road:  # The `road` property is deprecated and will be removed in the 2024-07 release
-    level:
-      - value: 1.5
-=======
->>>>>>> 5a00acba
   ext_expected_errors:
     - "[I#/properties/level_rules/0/value] [S#/$defs/propertyDefinitions/level/type] expected integer, but got number"