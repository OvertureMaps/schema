{
  "id": "bad-class",
  "type": "Feature",
  "geometry": {
    "type": "LineString",
    "coordinates": [[2, 2], [3, 3]]
  },
  "properties": {
    "ext_expected_errors": [
      "items at index 0 and 1 are equal"
    ],
    "theme": "transportation",
    "type": "segment",
    "version": 19,
    "subtype": "road",
    "class": "primary",
    "road_flags": [
      {
        "values": ["is_tunnel", "is_tunnel"]
      }
<<<<<<< HEAD
    ],
    "road": {
      "flags": [
        {
          "values": ["is_tunnel", "is_tunnel"]
        }
      ]
    }
=======
    ]
>>>>>>> 5a00acba
  }
}<|MERGE_RESOLUTION|>--- conflicted
+++ resolved
@@ -18,17 +18,6 @@
       {
         "values": ["is_tunnel", "is_tunnel"]
       }
-<<<<<<< HEAD
-    ],
-    "road": {
-      "flags": [
-        {
-          "values": ["is_tunnel", "is_tunnel"]
-        }
-      ]
-    }
-=======
     ]
->>>>>>> 5a00acba
   }
 }