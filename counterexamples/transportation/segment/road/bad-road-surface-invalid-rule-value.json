{
  "id": "bad-class",
  "type": "Feature",
  "geometry": {
    "type": "LineString",
    "coordinates": [[2, 2], [3, 3]]
  },
  "properties": {
    "theme": "transportation",
    "type": "segment",
    "version": 23,
    "subtype": "road",
    "class": "primary",
    "road_surface": [
      {
        "value": "hot mess"
      }
    ],
<<<<<<< HEAD
    "road": {
      "surface": [
        {
          "value": "hot mess"
        }
      ]
    },
=======
>>>>>>> 5a00acba
    "ext_expected_errors": [
      "[I#/properties/surface/0/value] [S#/$defs/propertyDefinitions/roadSurface/enum] value must be one of"
    ]
  }
}<|MERGE_RESOLUTION|>--- conflicted
+++ resolved
@@ -16,16 +16,6 @@
         "value": "hot mess"
       }
     ],
-<<<<<<< HEAD
-    "road": {
-      "surface": [
-        {
-          "value": "hot mess"
-        }
-      ]
-    },
-=======
->>>>>>> 5a00acba
     "ext_expected_errors": [
       "[I#/properties/surface/0/value] [S#/$defs/propertyDefinitions/roadSurface/enum] value must be one of"
     ]
