---
id: overture:transportation:counterexample:bad-sequence-duplicate-entry
type: Feature
geometry:
  type: LineString
  coordinates: [[0, 0], [1, 1]]
properties:
  theme: transportation
  type: segment
  version: 2
  subtype: road
  class: primary
  connector_ids:
    - overture:transportation:example:connector:1
  prohibited_transitions:
    - sequence: []
      final_heading: forward
<<<<<<< HEAD
  road:  # The `road` property is deprecated and will be removed in the 2024-07 release
    restrictions:
      prohibited_transitions:
        - sequence: []
          final_heading: forward
=======
>>>>>>> 5a00acba
  ext_expected_errors:
    - "sequence/minItems] minimum 1 items required, but found 0 items"<|MERGE_RESOLUTION|>--- conflicted
+++ resolved
@@ -15,13 +15,5 @@
   prohibited_transitions:
     - sequence: []
       final_heading: forward
-<<<<<<< HEAD
-  road:  # The `road` property is deprecated and will be removed in the 2024-07 release
-    restrictions:
-      prohibited_transitions:
-        - sequence: []
-          final_heading: forward
-=======
->>>>>>> 5a00acba
   ext_expected_errors:
     - "sequence/minItems] minimum 1 items required, but found 0 items"