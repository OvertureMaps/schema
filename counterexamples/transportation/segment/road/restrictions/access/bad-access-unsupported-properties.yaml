id: overture:transportation:segment:counterexample:access-unsupported-properties
type: Feature
geometry:
  type: LineString
  coordinates: [[-1, -1], [1, 1]]
properties:
  theme: transportation
  type: segment
  subtype: road
  class: tertiary
  version: 1
<<<<<<< HEAD
  update_time: "2024-03-14T08:10:55-08:00"
=======
>>>>>>> 5a00acba
  access_restrictions:
    - foo: bar
    - access_type: denied
      when:
        baz: qux
<<<<<<< HEAD
  road:  # The `road` property is deprecated and will be removed in the 2024-07 release
    restrictions:
      access:
        - foo: bar
        - access_type: denied
          when:
            baz: qux
  ext_expected_errors:
    - "[I#/properties/road/restrictions/access/0] [S#/$defs/propertyContainers/accessContainer/items/required] missing properties: 'access_type'"
    - "[I#/properties/road/restrictions/access/0/foo] [S#/$defs/propertyContainers/accessContainer/items/unevaluatedProperties] not allowed"
    - "[I#/properties/road/restrictions/access/1/when/baz] [S#/$defs/propertyContainers/accessContainer/items/properties/when/unevaluatedProperties] not allowed"
=======
  ext_expected_errors:
>>>>>>> 5a00acba
    - "[I#/properties/access/0] [S#/$defs/propertyContainers/accessContainer/items/required] missing properties: 'access_type'"
    - "[I#/properties/access/0/foo] [S#/$defs/propertyContainers/accessContainer/items/unevaluatedProperties] not allowed"
    - "[I#/properties/access/1/when/baz] [S#/$defs/propertyContainers/accessContainer/items/properties/when/unevaluatedProperties] not allowed"<|MERGE_RESOLUTION|>--- conflicted
+++ resolved
@@ -9,30 +9,12 @@
   subtype: road
   class: tertiary
   version: 1
-<<<<<<< HEAD
-  update_time: "2024-03-14T08:10:55-08:00"
-=======
->>>>>>> 5a00acba
   access_restrictions:
     - foo: bar
     - access_type: denied
       when:
         baz: qux
-<<<<<<< HEAD
-  road:  # The `road` property is deprecated and will be removed in the 2024-07 release
-    restrictions:
-      access:
-        - foo: bar
-        - access_type: denied
-          when:
-            baz: qux
   ext_expected_errors:
-    - "[I#/properties/road/restrictions/access/0] [S#/$defs/propertyContainers/accessContainer/items/required] missing properties: 'access_type'"
-    - "[I#/properties/road/restrictions/access/0/foo] [S#/$defs/propertyContainers/accessContainer/items/unevaluatedProperties] not allowed"
-    - "[I#/properties/road/restrictions/access/1/when/baz] [S#/$defs/propertyContainers/accessContainer/items/properties/when/unevaluatedProperties] not allowed"
-=======
-  ext_expected_errors:
->>>>>>> 5a00acba
     - "[I#/properties/access/0] [S#/$defs/propertyContainers/accessContainer/items/required] missing properties: 'access_type'"
     - "[I#/properties/access/0/foo] [S#/$defs/propertyContainers/accessContainer/items/unevaluatedProperties] not allowed"
     - "[I#/properties/access/1/when/baz] [S#/$defs/propertyContainers/accessContainer/items/properties/when/unevaluatedProperties] not allowed"