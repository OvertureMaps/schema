---
id: overture:transportation:segment:123
type: Feature
geometry:
  type: LineString
  coordinates: [[0, 0], [1, 1]]
properties:
  # Custom user properties.
  ext_baz: I am a custom user property...
  # Overture properties
  theme: transportation
  type: segment
  update_time: "2023-02-23T00:02:30-08:00"
  version: 0
  subtype: road
  level: -1
  width: 10
  connector_ids: [fooConnector, barConnector]
  road:
    class: secondary
    surface: gravel
<<<<<<< HEAD
    flags: [is_link, is_tunnel, isPrivate]
    restrictions:
=======
    flags: 
      - [is_link, is_tunnel]
    restrictions: 
>>>>>>> cd3b5fc7
      turns:
        - segment_id: overture:transportation:segment:234
          connector_id: overture:transportation:connector:123
          toDirection: forward
          reason: foo
          direction: forward<|MERGE_RESOLUTION|>--- conflicted
+++ resolved
@@ -19,14 +19,9 @@
   road:
     class: secondary
     surface: gravel
-<<<<<<< HEAD
-    flags: [is_link, is_tunnel, isPrivate]
-    restrictions:
-=======
     flags: 
       - [is_link, is_tunnel]
     restrictions: 
->>>>>>> cd3b5fc7
       turns:
         - segment_id: overture:transportation:segment:234
           connector_id: overture:transportation:connector:123
