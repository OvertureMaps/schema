--- conflicted
+++ resolved
@@ -55,8 +55,6 @@
         properties:
           properties:
             theme: { enum: [base] }
-<<<<<<< HEAD
-=======
             type: { enum: [land_cover] }
     then: { "$ref": base/land_cover.yaml }
     else: { propertyNames: false }
@@ -65,7 +63,6 @@
         properties:
           properties:
             theme: { enum: [base] }
->>>>>>> 1bf063cf
             type: { enum: [land_use] }
     then: { "$ref": base/land_use.yaml }
     else: { propertyNames: false }
