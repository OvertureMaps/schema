---
"$schema": https://json-schema.org/draft/2020-12/schema
title: Overture Maps Schema
description: >-
  A JSON Schema for the canonical GeoJSON form of Overture Maps
  Features.
type: object
unevaluatedProperties: false
allOf:
  - "$ref": https://geojson.org/schema/Feature.json
    "$comment": Every Overture feature IS A GeoJSON feature
oneOf:
  - if:
      properties:
        properties:
          properties:
            theme: { enum: [addresses] }
            type: { enum: [address] }
    then: { "$ref": addresses/address.yaml }
<<<<<<< HEAD
    else: { propertyNames: false }
  - if:
      properties:
        properties:
          properties:
            theme: { enum: [addresses] }
            type: { enum: [postcode] }
    then: { "$ref": addresses/postcode.yaml }
    else: { propertyNames: false }
  - if:
      properties:
        properties:
          properties:
            theme: { enum: [admins] }
            type: { enum: [administrative_boundary] }
    then: { "$ref": admins/administrative_boundary.yaml }
    else: { propertyNames: false }
  - if:
      properties:
        properties:
          properties:
            theme: { enum: [admins] }
            type: { enum: [locality] }
    then: { "$ref": admins/locality.yaml }
    else: { propertyNames: false }
  - if:
      properties:
        properties:
          properties:
            theme: { enum: [admins] }
            type: { enum: [locality_area] }
    then: { "$ref": admins/locality_area.yaml }
=======
>>>>>>> bcf75b8f
    else: { propertyNames: false }
  - if:
      properties:
        properties:
          properties:
            theme: { enum: [base] }
            type: { enum: [infrastructure] }
    then: { "$ref": base/infrastructure.yaml }
    else: { propertyNames: false }
  - if:
      properties:
        properties:
          properties:
            theme: { enum: [base] }
            type: { enum: [land] }
    then: { "$ref": base/land.yaml }
    else: { propertyNames: false }
  - if:
      properties:
        properties:
          properties:
            theme: { enum: [base] }
            type: { enum: [land_cover] }
    then: { "$ref": base/land_cover.yaml }
    else: { propertyNames: false }
  - if:
      properties:
        properties:
          properties:
            theme: { enum: [base] }
            type: { enum: [land_use] }
    then: { "$ref": base/land_use.yaml }
    else: { propertyNames: false }
  - if:
      properties:
        properties:
          properties:
            theme: { enum: [base] }
            type: { enum: [water] }
    then: { "$ref": base/water.yaml }
    else: { propertyNames: false }
  - if:
      properties:
        properties:
          properties:
            theme: { enum: [buildings] }
            type: { enum: [building] }
    then: { "$ref": buildings/building.yaml }
    else: { propertyNames: false }
  - if:
      properties:
        properties:
          properties:
            theme: { enum: [buildings] }
            type: { enum: [building_part] }
    then: { "$ref": buildings/building_part.yaml }
    else: { propertyNames: false }
  - if:
      properties:
        properties:
          properties:
            theme: { enum: [divisions] }
            type: { enum: [boundary] }
    then: { "$ref": divisions/boundary.yaml }
    else: { propertyNames: false }
  - if:
      properties:
        properties:
          properties:
            theme: { enum: [divisions] }
            type: { enum: [division] }
    then: { "$ref": divisions/division.yaml }
    else: { propertyNames: false }
  - if:
      properties:
        properties:
          properties:
            theme: { enum: [divisions] }
            type: { enum: [division_area] }
    then: { "$ref": divisions/division_area.yaml }
    else: { propertyNames: false }
  - if:
      properties:
        properties:
          properties:
            theme: { enum: [places] }
            type: { enum: [place] }
    then: { "$ref": places/place.yaml }
    else: { propertyNames: false }
  - if:
      properties:
        properties:
          properties:
            theme: { enum: [transportation] }
            type: { enum: [connector] }
    then: { "$ref": transportation/connector.yaml }
    else: { propertyNames: false }
  - if:
      properties:
        properties:
          properties:
            theme: { enum: [transportation] }
            type: { enum: [segment] }
    then: { "$ref": transportation/segment.yaml }
    else: { propertyNames: false }<|MERGE_RESOLUTION|>--- conflicted
+++ resolved
@@ -17,7 +17,6 @@
             theme: { enum: [addresses] }
             type: { enum: [address] }
     then: { "$ref": addresses/address.yaml }
-<<<<<<< HEAD
     else: { propertyNames: false }
   - if:
       properties:
@@ -26,32 +25,6 @@
             theme: { enum: [addresses] }
             type: { enum: [postcode] }
     then: { "$ref": addresses/postcode.yaml }
-    else: { propertyNames: false }
-  - if:
-      properties:
-        properties:
-          properties:
-            theme: { enum: [admins] }
-            type: { enum: [administrative_boundary] }
-    then: { "$ref": admins/administrative_boundary.yaml }
-    else: { propertyNames: false }
-  - if:
-      properties:
-        properties:
-          properties:
-            theme: { enum: [admins] }
-            type: { enum: [locality] }
-    then: { "$ref": admins/locality.yaml }
-    else: { propertyNames: false }
-  - if:
-      properties:
-        properties:
-          properties:
-            theme: { enum: [admins] }
-            type: { enum: [locality_area] }
-    then: { "$ref": admins/locality_area.yaml }
-=======
->>>>>>> bcf75b8f
     else: { propertyNames: false }
   - if:
       properties:
