--- conflicted
+++ resolved
@@ -29,20 +29,6 @@
         default: [land]
         type: string
         enum:
-<<<<<<< HEAD
-           - desert
-           - forest
-           - glacier
-           - grass
-           - land
-           - physical
-           - reef
-           - rock
-           - sand
-           - shrub
-           - tree
-           - wetland
-=======
           - desert
           - forest
           - glacier
@@ -55,23 +41,16 @@
           - shrub
           - tree
           - wetland
->>>>>>> 1bf063cf
       class:
         description: Further classification of type of landcover
         default: [land]
         type: string
         enum:
-<<<<<<< HEAD
-          - bare_rock
-          - beach
-          - cave_entrance
-=======
           - archipelago
           - bare_rock
           - beach
           - cave_entrance
           - cliff
->>>>>>> 1bf063cf
           - desert
           - dune
           - fell
@@ -84,18 +63,10 @@
           - island
           - islet
           - land
-<<<<<<< HEAD
-          - meadow
-          - mountain_range
-          - peak
-          - plateau
-          - peninsula
-=======
           - mountain_range
           - peak
           - peninsula
           - plateau
->>>>>>> 1bf063cf
           - reef
           - ridge
           - rock
@@ -114,8 +85,4 @@
           - volcano
           - wetland
           - wood
-<<<<<<< HEAD
-=======
-
->>>>>>> 1bf063cf
       elevation: { "$ref": ./defs.yaml#/$defs/propertyDefinitions/elevation }