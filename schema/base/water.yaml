---
"$schema": https://json-schema.org/draft/2020-12/schema
title: water
description: Physical representations of inland and ocean marine surfaces. Translates `natural` and `waterway` tags from OpenStreetMap.
type: object
properties:
  id:
    "$ref": ../defs.yaml#/$defs/propertyDefinitions/id
  geometry:
    unevaluatedProperties: false
    oneOf:
      - "$ref": https://geojson.org/schema/Point.json
      - "$ref": https://geojson.org/schema/LineString.json
      - "$ref": https://geojson.org/schema/Polygon.json
      - "$ref": https://geojson.org/schema/MultiPolygon.json
  properties:
    unevaluatedProperties: false
    allOf:
      - "$ref": ../defs.yaml#/$defs/propertyContainers/overtureFeaturePropertiesContainer
      - "$ref": ../defs.yaml#/$defs/propertyContainers/levelContainer
      - "$ref": ../defs.yaml#/$defs/propertyContainers/namesContainer
      - "$ref": ./defs.yaml#/$defs/propertyContainers/osmPropertiesContainer
    required:
      - subtype
      - class
    properties:
      subtype:
        description: The type of water body such as an river, ocean or lake.
        default: [water]
        type: string
        enum:
          - canal
          - human_made
          - lake
          - ocean
          - physical
          - pond
          - reservoir
          - river
          - spring
          - stream
          - water
      class:
        description: Further description of the type of water
        default: [water]
        enum:
<<<<<<< HEAD
          - basin
          - bay
          - blowhole
          - canal
          - cape
          - ditch
          - dock
          - drain
          - fairway
          - fish_pass
          - fishpond
          - geyser
          - hot_spring
          - lagoon
          - lake
          - lock
          - moat
          - ocean
          - oxbow
          - pond
          - reflecting_pool
          - reservoir
          - river
          - salt_pool
          - sea
          - sewage
          - shoal
          - spring
          - strait
          - stream
          - swimming_pool
          - tidal_channel
          - wastewater
          - water
          - water_storage
          - waterfall
=======
        - basin
        - bay
        - canal
        - cape
        - ditch
        - dock
        - drain
        - fish_pass
        - fishpond
        - geyser
        - hot_spring
        - lagoon
        - lake
        - lock
        - moat
        - ocean
        - oxbow
        - pond
        - reflecting_pool
        - reservoir
        - river
        - salt_pool
        - sea
        - sewage
        - shoal
        - spring
        - strait
        - stream
        - swimming_pool
        - tidal_channel
        - wastewater
        - water
        - water_storage
        - waterfall
>>>>>>> 1bf063cf
      is_salt:
        description: Is it salt water or not
        type: boolean
      is_intermittent:
        description: Is it intermittent water or not
        type: boolean<|MERGE_RESOLUTION|>--- conflicted
+++ resolved
@@ -44,44 +44,6 @@
         description: Further description of the type of water
         default: [water]
         enum:
-<<<<<<< HEAD
-          - basin
-          - bay
-          - blowhole
-          - canal
-          - cape
-          - ditch
-          - dock
-          - drain
-          - fairway
-          - fish_pass
-          - fishpond
-          - geyser
-          - hot_spring
-          - lagoon
-          - lake
-          - lock
-          - moat
-          - ocean
-          - oxbow
-          - pond
-          - reflecting_pool
-          - reservoir
-          - river
-          - salt_pool
-          - sea
-          - sewage
-          - shoal
-          - spring
-          - strait
-          - stream
-          - swimming_pool
-          - tidal_channel
-          - wastewater
-          - water
-          - water_storage
-          - waterfall
-=======
         - basin
         - bay
         - canal
@@ -116,7 +78,6 @@
         - water
         - water_storage
         - waterfall
->>>>>>> 1bf063cf
       is_salt:
         description: Is it salt water or not
         type: boolean
