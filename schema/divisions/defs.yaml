---
"$schema": https://json-schema.org/draft/2020-12/schema
description: Common schema definitions for divisions theme
"$defs":
  propertyDefinitions:
    placetype:
      description:
        Category of the division from a finite, hierarchical, ordered
        list of categories (e.g. country, region, locality, etc.)
        similar to a Who's on First placetype.
      type: string
      enum:
        - country       # Largest unit of independent sovereignty, e.g.
                        # the United States, France.

        - dependency    # A place that is not exactly a sub-region of a
                        # country but is dependent on a parent country
                        # for defence, passport control, etc., e.g.
                        # Puerto Rico.

        - macroregion   # A bundle of regions, e.g. England, Scotland,
                        # Île-de-France. These exist mainly in Europe.

        - region        # A state, province, region, etc. Largest
                        # sub-country administrative unit in most
                        # countries, except those that have dependencies
                        # or macro-regions.

        - macrocounty   # A bundle of counties, e.g. Inverness. These
                        # exist mainly in Europe.

        - county        # Largest sub-region administrative unit in most
                        # countries, unless they have macrocounties.

        - localadmin    # An administrative unit existing in some parts
                        # of the world that contains localities or
                        # populated places, e.g. département de Paris.
                        # Often the contained places do not have
                        # independent authority. Often, but not
                        # exclusively, found in Europe.

        - locality      # A populated place that may or may not have its
                        # own administrative authority.

        - borough       # A local government unit subordinate to a
                        # locality.

        - macrohood     # A super-neighborhood that contains smaller
                        # divisions of type neighborhood, e.g. BoCaCa
                        # (Boerum Hill, Cobble Hill, and Carroll
                        # Gardens).

        - neighborhood  # A neighborhood. Most neighborhoods will be
                        # just this, unless there's enough granular
                        # detail to justify incroducing macrohood or
                        # microhood divisions.

        - microhood     # A mini-neighborhood that is contained within a
                        # division of type neighborhood.
    hierarchy:
      description:
        A hierarchy of divisions, with the first entry being a country;
        each subsequent entry, if any, being a division that is a direct
        child of the previous entry; and the last entry representing
        the division that contains the hierarchy.
  
        For example, a hierarchy for the United States is simply
        [United States]. A hierarchy for the U.S. state of New Hampshire
        would be [United States, New Hampshire], and a hierarchy for the
        city of Concord, NH would be [United States, New Hampshire,
        Merrimack County, Concord].
      type: array
      items: { "$ref": "#/$defs/propertyDefinitions/hierarchyItem" }
      minItems: 1
      uniqueItems: true
    hierarchyItem:
      description: One division in a hierarchy
      type: object
      unevaluatedProperties: false
      required: [division_id, name, subtype]
      properties:
        division_id:
          description: ID of the division
          allOf:
            - "$ref": "../defs.yaml#/$defs/propertyDefinitions/id"
        subtype: { "$ref": "#/$defs/propertyDefinitions/placetype" }
        name:
          description: Primary name of the division
          type: string
          minLength: 1
          pattern: ^(\S.*)?\S$    # Leading and trailing whitespace are not allowed.
    perspectives:
      description: Political perspectives from which division is viewed.
      type: object
      unevaluatedProperties: false
      required: [mode, countries]
      properties:
        mode:
          description: Whether perspective holder accept or dispute this division.
          type: string
          enum: [accepted_by, disputed_by]
        countries:
          description: Countries holding the given mode of perspective.
          type: array
          items: { "$ref": "../defs.yaml#/$defs/propertyDefinitions/iso3166_1Alpha2CountryCode" }
          minItems: 1
<<<<<<< HEAD
          uniqueItems: true
=======
          uniqueItems: true
    capitalOfDivisionItem:
      description: One division that has capital
      type: object
      unevaluatedProperties: false
      required: [division_id, subtype]
      properties:
        division_id:
          description: ID of the division
          allOf:
            - "$ref": "../defs.yaml#/$defs/propertyDefinitions/id"
        subtype: { "$ref": "#/$defs/propertyDefinitions/placetype" }
>>>>>>> 5a00acba
<|MERGE_RESOLUTION|>--- conflicted
+++ resolved
@@ -104,9 +104,6 @@
           type: array
           items: { "$ref": "../defs.yaml#/$defs/propertyDefinitions/iso3166_1Alpha2CountryCode" }
           minItems: 1
-<<<<<<< HEAD
-          uniqueItems: true
-=======
           uniqueItems: true
     capitalOfDivisionItem:
       description: One division that has capital
@@ -118,5 +115,4 @@
           description: ID of the division
           allOf:
             - "$ref": "../defs.yaml#/$defs/propertyDefinitions/id"
-        subtype: { "$ref": "#/$defs/propertyDefinitions/placetype" }
->>>>>>> 5a00acba
+        subtype: { "$ref": "#/$defs/propertyDefinitions/placetype" }