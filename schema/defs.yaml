---
"$schema": https://json-schema.org/draft/2020-12/schema
title: Overture Maps Feature Schema Common Definitions
description: Common schema definitions shared by all themes
"$defs":
  propertyDefinitions:
    id:
      type: string
      description: >-
        A feature ID. This may be an ID associated with the Global
        Entity Reference System (GERS) if—and-only-if the feature
        represents an entity that is part of GERS.
      minLength: 1
      pattern: ^(\S.*)?\S$    # Leading and trailing whitespace are not allowed.
    level:
      description: Z-order of the feature where 0 is visual level
      type: integer
      default: 0
    featureType:
      description: Specific feature type within the theme
      type: string
      enum:
<<<<<<< HEAD
        - administrative_boundary # DEPRECATED, TO BE REMOVED SEPT 2024 RELEASE
=======
>>>>>>> bcf75b8f
        - address
        - boundary
        - building
        - connector
        - division
        - division_area
        - infrastructure
        - land
        - land_cover
        - land_use
        - building_part
        - place
        - postcode
        - segment
        - water
    featureUpdateTime:
      description: Timestamp when the feature was last updated
      type: string
      format: date-time
      pattern: ^([1-9]\d{3})-(0[1-9]|1[0-2])-(0[1-9]|[12]\d|3[01])T([01]\d|2[0-3]):([0-5]\d):([0-5]\d|60)(\.\d{1,3})?(Z|[-+]([01]\d|2[0-3]):[0-5]\d)$
      "$comment": >-
        Pattern is used as a fallback because not all JSON schema
        implementations treat "format" as an assertion, for some it is
        only an annotation.

        A somewhat more compact approach would be to reference the
        Overture version where the feature last changed instead of the
        update time, and expect clients to do a lookup if they really
        care about the time.
    featureVersion:
      description: >-
        Version number of the feature, incremented in each Overture
        release where the geometry or attributes of this feature
        changed.
      type: integer
      minimum: 0
      "$comment": >-
        It might be reasonable to combine "update_time" and "version"
        in a single "updateVersion" field which gives the last Overture
        version number in which the feature changed. The downside to
        doing this is that the number would cease to be indicative of
        the "rate of change" of the feature.
    sources:
      description: >-
        The array of source information for the properties of a
        given feature, with each entry being a source object which
        lists the property in JSON Pointer notation and the dataset
        that specific value came from. All features must have a root
        level source which is the default source if a specific
        property's source is not specified.
      type: array
      items: { "$ref": "#/$defs/propertyDefinitions/property" }
      minItems: 1
      uniqueItems: true
    property:
      description: >-
        An object storing the source for a specificed property. The property
        is a reference to the property element within this Feature, and will be
        referenced using JSON Pointer Notation RFC 6901
        (https://datatracker.ietf.org/doc/rfc6901/). The source dataset for
        that referenced property will be specified in the overture list of
        approved sources from the Overture Data Working Group that contains
        the relevant metadata for that dataset including license source organization.
      type: object
      required: [property, dataset]
      unevaluatedProperties: false
      properties:
        property:
          type: string
        dataset:
          type: string
        record_id:
          type: string
          description: Refers to the specific record within the dataset that was used.
        confidence:
          description: Confidence value from the source dataset, particularly relevant for ML-derived data.
          type: number
          minimum: 0
          maximum: 1
    theme:
      description: Top-level Overture theme this feature belongs to
      type: string
      enum:
        - addresses
<<<<<<< HEAD
        - admins
=======
>>>>>>> bcf75b8f
        - base
        - buildings
        - divisions
        - places
        - transportation
    linearlyReferencedPosition:
      description: >-
        Represents a linearly-referenced position between 0% and 100% of
        the distance along a path such as a road segment or a river
        center-line segment.
      type: number
      minimum: 0
      maximum: 1
      "$comment": >-
        One possible advantage to using percentages over absolute
        distances is being able to trivially validate that the position
        lies "on" its segment (i.e. is between zero and one). Of course,
        this level of validity doesn't mean the number isn't nonsense.
    linearlyReferencedRange:
      description:
        Represents a non-empty range of positions along a path as a pair
        linearly-referenced positions. For example, the pair [0.25, 0.5]
        represents the range beginning 25% of the distance from the
        start of the path and ending 50% oof the distance from the path
        start.
      type: array
      items: { "$ref": "#/$defs/propertyDefinitions/linearlyReferencedPosition" }
      minItems: 2
      maxItems: 2
      uniqueItems: true
      "$comment":
        Ideally we would enforce sorted order of this pair, but sorting
        assertions aren't (yet?) supported by JSON schema.
    side:
      description:
        Represents the side on which something appears relative to a
        facing or heading direction, e.g. the side of a road relative
        to the road orientation, or relative to the direction of travel
        of a person or vehicle.
      type: string
      enum: [left, right]
    openingHours:
      description: >-
        Time span or time spans during which something is open or
        active, specified in the OSM opening hours specification:
          https://wiki.openstreetmap.org/wiki/Key:opening_hours/specification
      type: string
      "$comment": >-
          Validating the opening hours value is going to have to happen outside of JSON Schema.

          Reasons for using the OSM opening hours specification for
          transportation rule time restrictions are documented in
          https://github.com/OvertureMaps/schema-wg/pull/10
    language:
      description: >-
        A IETF-BCP47 language tag.

        The validating regular expression for this property follows the pattern
        described in https://www.rfc-editor.org/rfc/bcp/bcp47.txt with the
        exception that private use subtags are omitted from the pattern.
      type: string
      pattern: "^(?:(?:[A-Za-z]{2,3}(?:-[A-Za-z]{3}){0,3}?)|(?:[A-Za-z]{4,8}))(?:-[A-Za-z]{4})?(?:-[A-Za-z]{2}|[0-9]{3})?(?:-(?:[A-Za-z0-9]{5,8}|[0-9][A-Za-z0-9]{3}))*(?:-[A-WY-Za-wy-z0-9](?:-[A-Za-z0-9]{2,8})+)*$"
      "$comment": >-
          This pattern recognizes BCP-47 language tags at the lexical or
          syntactic level. It verifies that candidate tags follow the grammar
          described in the RFC, but not that they are validly registered tag in
          IANA's language subtag registry.

          In understanding the regular expression, remark that '(:?' indicates
          a non-capturing group, and that all the top-level or non-nested
          groups represent top-level components of `langtag` referenced in the
          syntax section of https://www.rfc-editor.org/rfc/bcp/bcp47.txt. In
          particular, the top-level groups in left-to-right order represent:

            1. language
            2. ["-" script]
            3. ["-" region]
            4. *("-" variant)
            5. *("-" extension)
    nameRule:
      type: object
      required: [value]
      allOf:
        - { "$ref": "#/$defs/propertyContainers/geometricRangeScopeContainer" }
        - { "$ref": "#/$defs/propertyContainers/sideScopeContainer" }
      properties:
        variant:
          type: string
          enum:
            - common
            - official
            - alternate
            - short
        language: { "$ref": "#/$defs/propertyDefinitions/language" }
        value:
          type: string
          minLength: 1
          pattern: ^(\S.*)?\S$    # Leading and trailing whitespace are not allowed.
    allNames:
      type: object
      required: [primary]
      unevaluatedProperties: false
      properties:
        primary:
          description: The most commonly used name.
          type: string
          minLength: 1
          pattern: ^(\S.*)?\S$    # Leading and trailing whitespace are not allowed.
        common: { "$ref": "#/$defs/propertyDefinitions/commonNames" }
        rules:
          description: >-
            Rules for names that cannot be specified in the simple
            common names property. These rules can cover other name
            variants such as official, alternate, and short; and they
            can optionally include geometric scoping (linear
            referencing) and side-of-road scoping for complex cases.
          type: array
          items: { "$ref": "#/$defs/propertyDefinitions/nameRule" }
          minItems: 1
    commonNames:
      description: The common translations of the name.
      type: object
      minProperties: 1
      additionalProperties: false
      patternProperties:
        "^(?:(?:[A-Za-z]{2,3}(?:-[A-Za-z]{3}){0,3}?)|(?:[A-Za-z]{4,8}))(?:-[A-Za-z]{4})?(?:-[A-Za-z]{2}|[0-9]{3})?(?:-(?:[A-Za-z0-9]{5,8}|[0-9][A-Za-z0-9]{3}))*(?:-[A-WY-Za-wy-z0-9](?:-[A-Za-z0-9]{2,8})+)*$":
          description: >-
            Each entry consists of a key that is an IETF-BCP47 language tag; and
            a value that reflects the common name in the language represented by
            the key's language tag.

            The validating regular expression for this property follows the
            pattern described in https://www.rfc-editor.org/rfc/bcp/bcp47.txt
            with the exception that private use tags are not supported.
          "$comment": >-
            This pattern recognizes BCP-47 language tags at the lexical or
            syntactic level. It verifies that candidate tags follow the grammar
            described in the RFC, but not that they are validly registered tag
            in IANA's language subtag registry.
  
            In understanding the regular expression, remark that '(:?' indicates
            a non-capturing group, and that all the top-level or non-nested
            groups represent top-level components of `langtag` referenced in the
            syntax section of https://www.rfc-editor.org/rfc/bcp/bcp47.txt. In
            particular, the top-level groups in left-to-right order represent:
  
              1. language
              2. ["-" script]
              3. ["-" region]
              4. *("-" variant)
              5. *("-" extension)
          type: string
          minLength: 1
          pattern: ^(\S.*)?\S$    # Leading and trailing whitespace are not allowed.
    iso3166_1Alpha2CountryCode:
      description: ISO 3166-1 alpha-2 country code.
      type: string
      minLength: 2
      maxLength: 2
      pattern: ^[A-Z]{2}$
    iso3166_2SubdivisionCode:
      description: ISO 3166-2 principal subdivision code.
      type: string
      minLength: 4
      maxLength: 6
      pattern: ^[A-Z]{2}-[A-Z0-9]{1,3}$
    address:
      type: object
      unevaluatedProperties: false
      properties:
        freeform:
          description: >-
            Free-form address that contains street name, house number
            and other address info
          type: string
        locality:
          description: >-
            Name of the city or neighborhood where the address is
            located
          type: string
        postcode:
          description: Postal code where the address is located
          type: string
        region: { "$ref": "#/$defs/propertyDefinitions/iso3166_2SubdivisionCode" }
        country: { "$ref": "#/$defs/propertyDefinitions/iso3166_1Alpha2CountryCode" }
    wikidata:
      description: A wikidata ID if available, as found on https://www.wikidata.org/.
      type: string
      pattern: ^Q\d+
  propertyContainers:
    overtureFeaturePropertiesContainer:
      title: overture properties
      description: Top-level properties shared by all Overture features
      type: object
      required: [ theme, type, version, update_time ]
      patternProperties:
        ^ext_.*$:
          description: "Additional top-level properties must be prefixed with `ext_`."
      properties:
        theme: { "$ref": "#/$defs/propertyDefinitions/theme" }
        type: { "$ref": "#/$defs/propertyDefinitions/featureType" }
        version: { "$ref": "#/$defs/propertyDefinitions/featureVersion" }
        update_time: { "$ref": "#/$defs/propertyDefinitions/featureUpdateTime" }
        sources: { "$ref": "#/$defs/propertyDefinitions/sources" }
    namesContainer:
      title: names
      description: Properties defining the names of a feature.
      type: object
      properties:
        names:
          "$ref": "#/$defs/propertyDefinitions/allNames"
    levelContainer:
      title: level
      description: Properties defining feature Z-order, i.e., stacking order
      type: object
      properties:
        level:
          "$ref": "#/$defs/propertyDefinitions/level"
    geometricRangeScopeContainer:
      description: >-
        Geometric scoping properties defining the range of positions on
        the segment where something is physically located or where a
        rule is active.
      properties:
        between: { "$ref": "#/$defs/propertyDefinitions/linearlyReferencedRange" }
    sideScopeContainer:
      description: >-
        Geometric scoping properties defining the side of a road modeled when
        moving along the line from beginning to end
      properties:
        side: { "$ref": "#/$defs/propertyDefinitions/side" }
    cartographyContainer:
      title: cartography
      description: Defines cartographic hints for optimal use of Overture features in map-making.
      type: object
      properties:
        cartography:
          type: object
          properties:
            min_zoom:
              description: >-
                Recommended minimum tile zoom per the Slippy Maps convention.
                
                The Slippy Maps zooms are explained in the following references: 
                 - https://wiki.openstreetmap.org/wiki/Slippy_map_tilenames
                 - https://www.maptiler.com/google-maps-coordinates-tile-bounds-projection
              type: integer
              minimum: 0
              maximum: 23
            max_zoom:
              description: >-
                Recommended maximum tile zoom per the Slippy Maps convention.
                
                The Slippy Maps zooms are explained in the following references: 
                 - https://wiki.openstreetmap.org/wiki/Slippy_map_tilenames
                 - https://www.maptiler.com/google-maps-coordinates-tile-bounds-projection
              type: integer
              minimum: 0
              maximum: 23
            sort_key:
              description: >-
                An ascending numeric that defines the recommended order features
                should be drawn in. Features with lower number should be shown on top
                of features with a higher number.
              type: integer
              default: 0
              
          <|MERGE_RESOLUTION|>--- conflicted
+++ resolved
@@ -20,10 +20,6 @@
       description: Specific feature type within the theme
       type: string
       enum:
-<<<<<<< HEAD
-        - administrative_boundary # DEPRECATED, TO BE REMOVED SEPT 2024 RELEASE
-=======
->>>>>>> bcf75b8f
         - address
         - boundary
         - building
@@ -108,10 +104,6 @@
       type: string
       enum:
         - addresses
-<<<<<<< HEAD
-        - admins
-=======
->>>>>>> bcf75b8f
         - base
         - buildings
         - divisions
