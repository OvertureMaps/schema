--- conflicted
+++ resolved
@@ -19,9 +19,6 @@
     unevaluatedProperties: false
     required: [subtype]
     allOf:
-<<<<<<< HEAD
-      - title: "Conditional Properties for subtype road"
-=======
       - title: "Segment Properties"
         properties:
           class: { "$ref": "#/$defs/propertyDefinitions/roadClass" }
@@ -29,28 +26,17 @@
           level: { "$ref": "../defs.yaml#/$defs/propertyDefinitions/level" }
           level_rules: { "$ref": "#/$defs/propertyContainers/levelRulesContainer" }
       - title: "Conditional Properties"
->>>>>>> f0c1e901
         if: { properties: { subtype: { enum: [road] } } }
         then:
           required: [class]
           properties:
-<<<<<<< HEAD
-            class: { "$ref": "#/$defs/propertyDefinitions/roadClass" }
-            road: { "$ref": "#/$defs/propertyDefinitions/road" }
             destinations: { "$ref": "#/$defs/propertyDefinitions/destinations" }
-      - title: "Conditional Properties for subtype water"
-        if: { properties: { subtype: { enum: [water] } } }
-        then:
-          properties:
-            destinations: { "$ref": "#/$defs/propertyDefinitions/destinations" }
-=======
             lanes: { "$ref": "#/$defs/propertyContainers/lanesContainer" }
             prohibited_transitions: { "$ref": "#/$defs/propertyContainers/prohibitedTransitionsContainer" }
             road_surface: { "$ref": "#/$defs/propertyContainers/surfaceContainer"}
             road_flags: { "$ref": "#/$defs/propertyContainers/flagsContainer" }
             speed_limits: { "$ref": "#/$defs/propertyContainers/speedLimitsContainer" }
             width_rules: { "$ref": "#/$defs/propertyContainers/widthRulesContainer" }
->>>>>>> f0c1e901
       - "$ref": ../defs.yaml#/$defs/propertyContainers/overtureFeaturePropertiesContainer
       - "$ref": ../defs.yaml#/$defs/propertyContainers/namesContainer
     properties:
@@ -224,7 +210,6 @@
       enum: [ vehicle, motor_vehicle, car, truck, motorcycle, foot, bicycle, bus, hgv, hov, emergency ]
       "$comment": >-
         motor_vehicle includes car, truck and motorcycle
-<<<<<<< HEAD
     destinationSignSymbol:
       description: >-
         Indicates what special symbol/icon is present on a signpost, visible as road marking or similar.
@@ -412,8 +397,6 @@
                       - "$ref": "#/$defs/propertyContainers/vehicleScopeContainer"
                     minProperties: 1
                     unevaluatedProperties: false
-=======
->>>>>>> f0c1e901
     roadFlag:
       description: Simple flags that can be on or off for a road segment
       type: string
