--- conflicted
+++ resolved
@@ -2,113 +2,6 @@
 "$schema": https://json-schema.org/draft/2020-12/schema
 title: Overture Maps Shared Building Properties
 description: Common schema definitions shared by building footprints and building parts
-<<<<<<< HEAD
-shapeContainer:
-  title: shape
-  description: Properties of the buildings shape, such as height or roof type.
-  properties:
-    height:
-      description: >-
-        Height of the building or part in meters. The height is the distance from the lowest point to the highest point.
-      type: number
-      exclusiveMinimum: 0
-    num_floors:
-      description: >-
-        Number of above-ground floors of the building or part.
-      type: integer
-      exclusiveMinimum: 0
-    min_height:
-      description: >-
-        The height of the bottom part of building in meters. Used if a building or part of building starts above the ground level.
-      type: number
-    min_floor:
-      description: >-
-        The "start" floor of this building or part. Indicates that the building or part is "floating" and its bottom-most floor is above
-        ground level, usually because it is part of a larger building in which some parts do reach down to ground level. An example is a
-        building that has an entry road or driveway at ground level into an interior courtyard, where part of the building bridges above
-        the entry road. This property may sometimes be populated when min_height is missing and in these cases can be used as a proxy
-        for min_height.
-      type: integer
-      exclusiveMinimum: 0
-    facade_color:
-      description: >-
-        The color (name or color triplet) of the facade of a building or building part in hexadecimal
-      type: string
-    facade_material:
-      description: >-
-        The outer surface material of building facade.
-      type: string
-      enum:
-        - brick
-        - cement_block
-        - clay
-        - concrete
-        - glass
-        - metal
-        - plaster
-        - plastic
-        - stone
-        - timber_framing
-        - wood
-    roof_material:
-      description: >-
-        The outermost material of the roof.
-      type: string
-      enum:
-        - concrete
-        - copper
-        - eternit
-        - glass
-        - grass
-        - gravel
-        - metal
-        - plastic
-        - roof_tiles
-        - slate
-        - solar_panels
-        - thatch
-        - tar_paper
-        - wood
-    roof_shape:
-      description: The shape of the roof
-      type: string
-      enum:
-        - dome
-        - flat
-        - gabled
-        - gambrel
-        - half_hipped
-        - hipped
-        - mansard
-        - onion
-        - pyramidal
-        - round
-        - saltbox
-        - sawtooth
-        - skillion
-        - spherical
-    roof_direction:
-      description: >-
-        Bearing of the roof ridge line in degrees.
-      type: number
-      inclusiveMinimum: 0
-      exclusiveMaximum: 360
-    roof_orientation:
-      description: >-
-        Orientation of the roof shape relative to the footprint shape. Either "along" or "across".
-      type: string
-      enum:
-        - across
-        - along
-    roof_color:
-      description: The color (name or color triplet) of the roof of a building or building part in hexadecimal
-      type: string
-    roof_height:
-      description: >-
-        The height of the building roof in meters. This represents the distance
-        from the base of the roof to the highest point of the roof.
-      type: number
-=======
 "$defs":
   propertyContainers:
     shapeContainer:
@@ -226,5 +119,4 @@
           description: >-
             The height of the building roof in meters. This represents the distance
             from the base of the roof to the highest point of the roof.
-          type: number
->>>>>>> 5a00acba
+          type: number