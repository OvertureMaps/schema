---
"$schema": https://json-schema.org/draft/2020-12/schema
title: building
description: >-
  A building is a man-made structure with a roof that exists permanently in one place. Buildings are compatible with
  GeoJSON Polygon features.
type: object
properties:
  id:
    "$ref": ../defs.yaml#/$defs/propertyDefinitions/id
  geometry:
    description: >-
      A regular building's geometry is defined as its footprint or
      roofprint (if traced from aerial/satellite imagery). It MUST be a
      Polygon or MultiPolygon as defined by the GeoJSON schema.
    unevaluatedProperties: false
    oneOf:
      - "$ref": https://geojson.org/schema/Polygon.json
      - "$ref": https://geojson.org/schema/MultiPolygon.json
  properties:
    unevaluatedProperties: false
    allOf:
      - "$ref": ../defs.yaml#/$defs/propertyContainers/overtureFeaturePropertiesContainer
      - "$ref": ../defs.yaml#/$defs/propertyContainers/namesContainer
      - "$ref": ../defs.yaml#/$defs/propertyContainers/levelContainer
      - "$ref": ./defs.yaml#/shapeContainer
    properties:
<<<<<<< HEAD
      class:
        description: >-
          A broad category of the building type/purpose. When the
          current use of the building does not match the built purpose,
          the class should be set to represent the current use of the
=======
      subtype:
        description: >-
          A broad category of the building type/purpose. When the
          current use of the building does not match the built purpose,
          the subtype should be set to represent the current use of the
>>>>>>> 1bf063cf
          building.
        type: string
        enum:
          - agricultural
          - civic
          - commercial
          - education
          - entertainment
          - industrial
          - medical
          - military
          - outbuilding
          - religious
          - residential
          - service
          - transportation
      class:
        description: >-
          Further delineation of the building's built purpose.
        type: string
        enum:
          - agricultural
          - allotment_house
          - apartments
          - barn
          - beach_hut
          - boathouse
          - bungalow
          - bunker
          - cabin
          - carport
          - cathedral
          - chapel
          - church
          - civic
          - clinic
          - college
          - commercial
          - cowshed
          - detached
          - digester
          - dormitory
          - duplex
          - dwelling_house
          - factory
          - farm
          - farm_auxiliary
          - fire_station
          - garage
          - garages
          - ger
          - glasshouse
          - government
          - government_office
          - grandstand
          - greenhouse
          - guardhouse
          - hangar
          - hospital
          - hotel
          - house
          - houseboat
          - hut
          - industrial
          - kindergarten
          - kiosk
          - manufacture
          - marketplace
          - military
<<<<<<< HEAD
=======
          - monastery
          - mosque
          - office
          - outbuilding
          - parking
          - pavilion
          - presbytery
          - public
          - religious
          - residential
          - restaurant
          - retail
          - school
          - semi
          - semidetached_house
          - service
          - shed
          - shop
          - shrine
          - silo
          - slurry_tank
          - sports_centre
          - sports_hall
          - stable
          - stadium
          - static_caravan
          - stilt_house
          - storage_tank
          - sty
          - supermarket
          - synagogue
          - temple
          - terrace
          - toilets
          - townhouse
          - train_station
          - transformer_tower
          - transportation
          - trullo
          - university
          - warehouse
          - wayside_shrine
>>>>>>> 1bf063cf
      has_parts:
        description: Flag indicating whether the building has parts
        type: boolean<|MERGE_RESOLUTION|>--- conflicted
+++ resolved
@@ -25,19 +25,11 @@
       - "$ref": ../defs.yaml#/$defs/propertyContainers/levelContainer
       - "$ref": ./defs.yaml#/shapeContainer
     properties:
-<<<<<<< HEAD
-      class:
-        description: >-
-          A broad category of the building type/purpose. When the
-          current use of the building does not match the built purpose,
-          the class should be set to represent the current use of the
-=======
       subtype:
         description: >-
           A broad category of the building type/purpose. When the
           current use of the building does not match the built purpose,
           the subtype should be set to represent the current use of the
->>>>>>> 1bf063cf
           building.
         type: string
         enum:
@@ -107,8 +99,6 @@
           - manufacture
           - marketplace
           - military
-<<<<<<< HEAD
-=======
           - monastery
           - mosque
           - office
@@ -151,7 +141,6 @@
           - university
           - warehouse
           - wayside_shrine
->>>>>>> 1bf063cf
       has_parts:
         description: Flag indicating whether the building has parts
         type: boolean