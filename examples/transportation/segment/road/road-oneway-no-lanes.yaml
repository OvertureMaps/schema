--- conflicted
+++ resolved
@@ -14,13 +14,4 @@
   # one way road in backward direction (forward access is denied)
   access_restrictions:
     - access_type: denied
-<<<<<<< HEAD
-      when: {heading: forward}
-  road:  # The `road` property is deprecated and will be removed in the 2024-07 release
-    restrictions:
-      access:
-        - access_type: denied
-          when: {heading: forward}
-=======
-      when: {heading: forward}
->>>>>>> 5a00acba
+      when: {heading: forward}