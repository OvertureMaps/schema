--- conflicted
+++ resolved
@@ -10,10 +10,6 @@
   subtype: road
   class: secondary
   version: 2
-<<<<<<< HEAD
-  update_time: "2024-03-16T16:23:28-08:00"
-=======
->>>>>>> 5a00acba
   prohibited_transitions:
     - sequence:
         - connector_id: connector1
@@ -92,89 +88,4 @@
           - dimension: height
             comparison: less_than
             value: 12
-<<<<<<< HEAD
-            unit: 'ft'
-  road:  # The `road` property is deprecated and will be removed in the 2024-07 release
-    restrictions:
-      prohibited_transitions:
-        - sequence:
-            - connector_id: connector1
-              segment_id: segment1
-          final_heading: forward
-          between: [ 0, 0.5 ]
-        - sequence:
-            - connector_id: connector1
-              segment_id: segment1
-          final_heading: forward
-          when:
-            during: PH
-        - sequence:
-            - connector_id: connector1
-              segment_id: segment1
-          final_heading: forward
-          when: {heading: forward}
-        - sequence:
-            - connector_id: connector1
-              segment_id: segment1
-          final_heading: forward
-          when:
-            heading: forward
-            mode: [car, hgv]
-        - sequence:
-            - connector_id: connector1
-              segment_id: segment1
-          final_heading: forward
-          when:
-            heading: forward
-            using: [at_destination]
-        - sequence:
-            - connector_id: connector1
-              segment_id: segment1
-          final_heading: forward
-          when:
-            heading: forward
-            recognized: [as_employee]
-        - sequence:
-            - connector_id: connector1
-              segment_id: segment1
-          final_heading: forward
-          when:
-            heading: forward
-            vehicle:
-              - dimension: axle_count
-                comparison: less_than
-                value: 3
-              - dimension: weight
-                comparison: less_than_equal
-                value: 600
-                unit: 'kg'
-              - dimension: height
-                comparison: less_than
-                value: 12
-                unit: 'ft'
-        - sequence:
-            - connector_id: connector1
-              segment_id: segment1
-          final_heading: forward
-          between: [0.25, 0.5]
-          when:
-            heading: forward
-            during: PH
-            mode: [car, hgv]
-            using: [at_destination]
-            recognized: [as_employee]
-            vehicle:
-              - dimension: axle_count
-                comparison: less_than
-                value: 3
-              - dimension: weight
-                comparison: less_than_equal
-                value: 600
-                unit: 'kg'
-              - dimension: height
-                comparison: less_than
-                value: 12
-                unit: 'ft'
-=======
-            unit: 'ft'
->>>>>>> 5a00acba
+            unit: 'ft'