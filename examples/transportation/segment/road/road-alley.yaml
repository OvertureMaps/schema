--- conflicted
+++ resolved
@@ -13,14 +13,4 @@
   access_restrictions:
     - access_type: allowed
       when:
-<<<<<<< HEAD
-        using: [at_destination]
-  road:  # The `road` property is deprecated and will be removed in the 2024-07 release
-    restrictions:
-      access:
-        - access_type: allowed
-          when:
-            using: [at_destination]
-=======
-        using: [at_destination]
->>>>>>> 5a00acba
+        using: [at_destination]