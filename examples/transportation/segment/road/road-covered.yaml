--- conflicted
+++ resolved
@@ -14,13 +14,4 @@
   road_surface:
     - value: paved
   road_flags:
-<<<<<<< HEAD
-    - values: [is_covered]
-  road:  # The `road` property is deprecated and will be removed in the 2024-07 release
-    surface:
-      - value: paved
-    flags:
-      - values: [is_covered]
-=======
-    - values: [is_covered]
->>>>>>> 5a00acba
+    - values: [is_covered]