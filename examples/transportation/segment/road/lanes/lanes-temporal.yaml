---
id: overture:transportation:segment:example:lanes:temporal
type: Feature
geometry:
  type: LineString
  coordinates: [[0, 0], [1, 0]]
properties:
  theme: transportation
  type: segment
  subtype: road
  class: living_street
  version: 1
<<<<<<< HEAD
  update_time: "2024-03-14T16:34:01-08:00"
=======
>>>>>>> 5a00acba
  lanes:
    - value:
        - direction: forward
        - direction: backward
      when:
<<<<<<< HEAD
        during: "Mo-Fr 08:00-18:00"
  road:  # The `road` property is deprecated and will be removed in the 2024-07 release
    lanes:
      - value:
          - direction: forward
          - direction: backward
        when:
          during: "Mo-Fr 08:00-18:00"
=======
        during: "Mo-Fr 08:00-18:00"
>>>>>>> 5a00acba
<|MERGE_RESOLUTION|>--- conflicted
+++ resolved
@@ -10,24 +10,9 @@
   subtype: road
   class: living_street
   version: 1
-<<<<<<< HEAD
-  update_time: "2024-03-14T16:34:01-08:00"
-=======
->>>>>>> 5a00acba
   lanes:
     - value:
         - direction: forward
         - direction: backward
       when:
-<<<<<<< HEAD
-        during: "Mo-Fr 08:00-18:00"
-  road:  # The `road` property is deprecated and will be removed in the 2024-07 release
-    lanes:
-      - value:
-          - direction: forward
-          - direction: backward
-        when:
-          during: "Mo-Fr 08:00-18:00"
-=======
-        during: "Mo-Fr 08:00-18:00"
->>>>>>> 5a00acba
+        during: "Mo-Fr 08:00-18:00"