---
id: "234"
type: Feature
geometry:
  type: LineString
  coordinates: [[0, 0], [1, 1]]
properties:
  theme: transportation
  type: segment
  subtype: road
  class: secondary
  version: 2
  speed_limits:
    - max_speed:
        value: 100
        unit: km/h
  lanes:
    - value:
      # one-way road with access and speed limit restrictions
      # digitization: S->N
      # |   |   |   |
      # |   |   |   | => max speeds: 100 km/h for whole segment
      # | h |   |   |    but on lane 2 is limited to 80 km/h for hgv vehicles
      # | o |   |   |
      # | v |   |   |
      # |   |   |   |
      # | 0 | 1 | 2 |
      - direction: forward # lane 0 -> hov only that allows also bicycles
        restrictions:
          access:
            - access_type: allowed
              when:
                mode:
                  - hov
                  - bicycle
          min_occupancy: 3
      - direction: forward # lane 1
<<<<<<< HEAD
      - direction: forward # lane 2
  road:  # The `road` property is deprecated and will be removed in the 2024-07 release
    restrictions:
      speed_limits:
        - max_speed:
            value: 100
            unit: km/h
    lanes:
      - value:
        # one-way road with access and speed limit restrictions
        # digitization: S->N
        # |   |   |   |
        # |   |   |   | => max speeds: 100 km/h for whole segment
        # | h |   |   |    but on lane 2 is limited to 80 km/h for hgv vehicles
        # | o |   |   |
        # | v |   |   |
        # |   |   |   |
        # | 0 | 1 | 2 |
        - direction: forward # lane 0 -> hov only that allows also bicycles
          restrictions:
            access:
              - access_type: allowed
                when:
                  mode:
                    - hov
                    - bicycle
            min_occupancy: 3
        - direction: forward # lane 1
        - direction: forward # lane 2
=======
      - direction: forward # lane 2
>>>>>>> 5a00acba
<|MERGE_RESOLUTION|>--- conflicted
+++ resolved
@@ -35,36 +35,4 @@
                   - bicycle
           min_occupancy: 3
       - direction: forward # lane 1
-<<<<<<< HEAD
-      - direction: forward # lane 2
-  road:  # The `road` property is deprecated and will be removed in the 2024-07 release
-    restrictions:
-      speed_limits:
-        - max_speed:
-            value: 100
-            unit: km/h
-    lanes:
-      - value:
-        # one-way road with access and speed limit restrictions
-        # digitization: S->N
-        # |   |   |   |
-        # |   |   |   | => max speeds: 100 km/h for whole segment
-        # | h |   |   |    but on lane 2 is limited to 80 km/h for hgv vehicles
-        # | o |   |   |
-        # | v |   |   |
-        # |   |   |   |
-        # | 0 | 1 | 2 |
-        - direction: forward # lane 0 -> hov only that allows also bicycles
-          restrictions:
-            access:
-              - access_type: allowed
-                when:
-                  mode:
-                    - hov
-                    - bicycle
-            min_occupancy: 3
-        - direction: forward # lane 1
-        - direction: forward # lane 2
-=======
-      - direction: forward # lane 2
->>>>>>> 5a00acba
+      - direction: forward # lane 2