---
id: "234"
type: Feature
geometry:
  type: LineString
  coordinates: [[0, 0], [1, 1]]
properties:
  theme: transportation
  type: segment
  subtype: road
  class: secondary
  version: 2
  speed_limits:
    - max_speed:
        value: 100
        unit: km/h
  lanes:
    - value:
      # two-way road with access and speed limit restrictions
      # digitization: S->N
      # |   ||   |   |
      # |   ||   |   | => max speeds: 100 km/h for whole segment
      # |   ||   |   |    but on lane 2 is limited to 80 km/h for hgv vehicles
      # |   ||   |   |
      # |   ||   |   |
      # | 0 || 1 | 2 |
      - direction: backward # no restriction -> lane available for all vehicles and all can drive with maximum speed 100 km/h
      - direction: forward # lane 1  -> hgv vehicles cannot use that lane
        restrictions:
          access:
            - access_type: denied
              when:
                mode: [hgv]
      - direction: forward # lane 2 - available for all vehicles except hgv vehicles if their weight is more than 3 tons, and they must limit their speed to 80 km/h
        # for all other vehicles segment speed limit (100 km/h) applies
        restrictions:
          access:
            - access_type: denied
              when:
                mode: [hgv]
                vehicle:
                  - dimension: weight
                    comparison: greater_than
                    value: 3
                    unit: 't'
          speed_limits:
            - max_speed:
                value: 80
                unit: km/h
              when:
<<<<<<< HEAD
                mode: [hgv]
  road:  # The `road` property is deprecated and will be removed in the 2024-07 release
    restrictions:
      speed_limits:
        - max_speed:
            value: 100
            unit: km/h
    lanes:
      - value:
        # two-way road with access and speed limit restrictions
        # digitization: S->N
        # |   ||   |   |
        # |   ||   |   | => max speeds: 100 km/h for whole segment
        # |   ||   |   |    but on lane 2 is limited to 80 km/h for hgv vehicles
        # |   ||   |   |
        # |   ||   |   |
        # | 0 || 1 | 2 |
        - direction: backward # no restriction -> lane available for all vehicles and all can drive with maximum speed 100 km/h
        - direction: forward # lane 1  -> hgv vehicles cannot use that lane
          restrictions:
            access:
              - access_type: denied
                when:
                  mode: [hgv]
        - direction: forward # lane 2 - available for all vehicles except hgv vehicles if their weight is more than 3 tons, and they must limit their speed to 80 km/h
          # for all other vehicles segment speed limit (100 km/h) applies
          restrictions:
            access:
              - access_type: denied
                when:
                  mode: [hgv]
                  vehicle:
                    - dimension: weight
                      comparison: greater_than
                      value: 3
                      unit: 't'
            speed_limits:
              - max_speed:
                  value: 80
                  unit: km/h
                when:
                  mode: [hgv]
=======
                mode: [hgv]
>>>>>>> 5a00acba
<|MERGE_RESOLUTION|>--- conflicted
+++ resolved
@@ -48,49 +48,4 @@
                 value: 80
                 unit: km/h
               when:
-<<<<<<< HEAD
-                mode: [hgv]
-  road:  # The `road` property is deprecated and will be removed in the 2024-07 release
-    restrictions:
-      speed_limits:
-        - max_speed:
-            value: 100
-            unit: km/h
-    lanes:
-      - value:
-        # two-way road with access and speed limit restrictions
-        # digitization: S->N
-        # |   ||   |   |
-        # |   ||   |   | => max speeds: 100 km/h for whole segment
-        # |   ||   |   |    but on lane 2 is limited to 80 km/h for hgv vehicles
-        # |   ||   |   |
-        # |   ||   |   |
-        # | 0 || 1 | 2 |
-        - direction: backward # no restriction -> lane available for all vehicles and all can drive with maximum speed 100 km/h
-        - direction: forward # lane 1  -> hgv vehicles cannot use that lane
-          restrictions:
-            access:
-              - access_type: denied
-                when:
-                  mode: [hgv]
-        - direction: forward # lane 2 - available for all vehicles except hgv vehicles if their weight is more than 3 tons, and they must limit their speed to 80 km/h
-          # for all other vehicles segment speed limit (100 km/h) applies
-          restrictions:
-            access:
-              - access_type: denied
-                when:
-                  mode: [hgv]
-                  vehicle:
-                    - dimension: weight
-                      comparison: greater_than
-                      value: 3
-                      unit: 't'
-            speed_limits:
-              - max_speed:
-                  value: 80
-                  unit: km/h
-                when:
-                  mode: [hgv]
-=======
-                mode: [hgv]
->>>>>>> 5a00acba
+                mode: [hgv]