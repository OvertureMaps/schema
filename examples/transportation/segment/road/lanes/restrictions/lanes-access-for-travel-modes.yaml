--- conflicted
+++ resolved
@@ -42,42 +42,4 @@
             - access_type: allowed
               when:
                 mode:
-<<<<<<< HEAD
-                  - bicycle
-  road:  # The `road` property is deprecated and will be removed in the 2024-07 release
-    lanes:
-      - value:
-        # two-way road with access restrictions for specific travel modes
-        # digitization: S->N
-        # |   ||   |   |   |
-        # |   ||   |   |   |
-        # |   ||   |   |   |
-        # |   ||   |   |   |
-        # |   ||   |   |   |
-        # | 0 || 1 | 2 | 3 |
-        - direction: backward # lane 0 not allowed for trucks (heavy good vehicles)
-          restrictions:
-            access:
-              - access_type: denied
-                when:
-                  mode:
-                    - hgv
-        - direction: forward # lane 1
-        - direction: forward # lane 2 not allowed for buses and trucks
-          restrictions:
-            access:
-              - access_type: denied
-                when:
-                  mode:
-                    - hgv
-                    - bus
-        - direction: forward # lane 3 - allowed only for bicycles
-          restrictions:
-            access:
-              - access_type: allowed
-                when:
-                  mode:
-                    - bicycle
-=======
-                  - bicycle
->>>>>>> 5a00acba
+                  - bicycle