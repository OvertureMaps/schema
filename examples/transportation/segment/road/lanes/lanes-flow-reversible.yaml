--- conflicted
+++ resolved
@@ -27,26 +27,4 @@
             - access_type: allowed
               when:
                 heading: backward
-<<<<<<< HEAD
-                during: Mo-Su 12:00-24:00
-  road:  # The `road` property is deprecated and will be removed in the 2024-07 release
-    surface:
-      - value: paved
-    lanes:
-      - value:
-          # This models a single-lane road whose direction is
-          # completely reversible at arbitrary times.
-        - direction: reversible
-          restrictions:
-            access:
-              - access_type: allowed
-                when:
-                  heading: forward
-                  during: Mo-Su 00:00-12:00
-              - access_type: allowed
-                when:
-                  heading: backward
-                  during: Mo-Su 12:00-24:00
-=======
-                during: Mo-Su 12:00-24:00
->>>>>>> 5a00acba
+                during: Mo-Su 12:00-24:00