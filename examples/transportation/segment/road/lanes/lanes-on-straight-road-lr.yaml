--- conflicted
+++ resolved
@@ -41,40 +41,4 @@
         - 1
       value:
         - direction: forward
-<<<<<<< HEAD
-        - direction: forward
-  road:  # The `road` property is deprecated and will be removed in the 2024-07 release
-    lanes:
-      # Example shows modelling of new lane being introduced on a straight road which is a single segment
-      # whole lanes attribute is represented in LR way to keep LR referencing in root level of modeled attribute.
-      #
-      #    |0|1|
-      #    | |  \
-      #    | | | |
-      #    |0|1|2|
-      #    | | | |
-      #    | |  /
-      #    |0|1|
-      # digitization: S -> N
-      - between: # two lanes between <0% and 10%) of segment
-          - 0
-          - 0.1
-        value:
-          - direction: forward # lane 0
-          - direction: forward # lane 1
-      - between: # three lanes between <10% and 70%) of segment
-          - 0.1
-          - 0.7
-        value:
-          - direction: forward
-          - direction: forward
-          - direction: forward
-      - between: # two lanes again between <70% and 100%> of segment
-          - 0.7
-          - 1
-        value:
-          - direction: forward
-          - direction: forward
-=======
-        - direction: forward
->>>>>>> 5a00acba
+        - direction: forward