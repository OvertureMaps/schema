--- conflicted
+++ resolved
@@ -20,15 +20,10 @@
   road:
     # no access nor lanes information -> means by default road is accessible in both directions with at least one lane in each direction
     class: secondary
-<<<<<<< HEAD
-    surface: gravel
+    surface:
+      - value: gravel
     flags: 
       - values: [is_link, is_tunnel]
-=======
-    surface:
-      - value: gravel
-    flags: [is_link, is_tunnel]
->>>>>>> 43fcdfe1
     width:
       - value: 10
     restrictions:
