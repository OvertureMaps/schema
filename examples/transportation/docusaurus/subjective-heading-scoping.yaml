--- conflicted
+++ resolved
@@ -22,17 +22,4 @@
     - access_type: allowed
       when:
         heading: backward
-<<<<<<< HEAD
-        mode: [bus]
-  road:  # The `road` property is deprecated and will be removed in the 2024-07 release
-    restrictions:
-      access:
-        - access_type: denied
-          when: { heading: backward }
-        - access_type: allowed
-          when:
-            heading: backward
-            mode: [bus]
-=======
-        mode: [bus]
->>>>>>> 5a00acba
+        mode: [bus]