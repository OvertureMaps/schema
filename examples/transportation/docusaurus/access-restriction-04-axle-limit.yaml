---
id: access-restrictions-segment-axle-limit
type: Feature
geometry:
  type: LineString
  coordinates:
    - [0, 0]
    - [0, 1]
properties:
  theme: transportation
  type: segment
  version: 1
  subtype: road
  class: motorway
  access_restrictions:
    - access_type: denied
      when:
        mode: [hgv]
        vehicle:
          - dimension: axle_count
            comparison: greater_than_equal
<<<<<<< HEAD
            value: 5
  road:  # The `road` property is deprecated and will be removed in the 2024-07 release
    restrictions:
      access:
        - access_type: denied
          when:
            mode: [hgv]
            vehicle:
              - dimension: axle_count
                comparison: greater_than_equal
                value: 5
=======
            value: 5
>>>>>>> 5a00acba
<|MERGE_RESOLUTION|>--- conflicted
+++ resolved
@@ -19,18 +19,4 @@
         vehicle:
           - dimension: axle_count
             comparison: greater_than_equal
-<<<<<<< HEAD
-            value: 5
-  road:  # The `road` property is deprecated and will be removed in the 2024-07 release
-    restrictions:
-      access:
-        - access_type: denied
-          when:
-            mode: [hgv]
-            vehicle:
-              - dimension: axle_count
-                comparison: greater_than_equal
-                value: 5
-=======
-            value: 5
->>>>>>> 5a00acba
+            value: 5