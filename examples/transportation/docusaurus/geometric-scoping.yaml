--- conflicted
+++ resolved
@@ -18,19 +18,4 @@
     - between: [0.15, 1]
       max_speed:
         value: 60
-<<<<<<< HEAD
-        unit: km/h
-  road:  # The `road` property is deprecated and will be removed in the 2024-07 release
-    restrictions:
-      speed_limits:
-        - between: [0, 0.15]
-          max_speed:
-            value: 100
-            unit: km/h
-        - between: [0.15, 1]
-          max_speed:
-            value: 60
-            unit: km/h
-=======
-        unit: km/h
->>>>>>> 5a00acba
+        unit: km/h