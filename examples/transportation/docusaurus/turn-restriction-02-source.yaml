--- conflicted
+++ resolved
@@ -34,22 +34,4 @@
         heading: forward
         during: Mo-Fr 06:00-09:00, 15:00-19:00
   road_surface:
-<<<<<<< HEAD
-    - value: paved
-  road:  # The `road` property is deprecated and will be removed in the 2024-07 release
-    surface:
-      - value: paved
-    restrictions:
-      prohibited_transitions:
-        - sequence:
-            - segment_id: overture:transportation:example:via-turn-restriction-target
-              connector_id: overture:transportation:example:via-turn-restriction-connector2
-            - segment_id: overture:transportation:example:via-turn-restriction-via
-              connector_id: overture:transportation:example:via-turn-restriction-connector1
-          final_heading: forward
-          when:
-            heading: forward
-            during: Mo-Fr 06:00-09:00, 15:00-19:00
-=======
-    - value: paved
->>>>>>> 5a00acba
+    - value: paved