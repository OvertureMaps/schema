---
id: access-restrictions-segment-motor-vehicles-destination-only
type: Feature
geometry:
  type: LineString
  coordinates:
    - [0, 0]
    - [0, 1]
properties:
  theme: transportation
  type: segment
  version: 1
  subtype: road
  class: residential
  access_restrictions:
    - access_type: denied
      when: { mode: [motor_vehicle] }
    - access_type: allowed
<<<<<<< HEAD
      when: { using: [at_destination] }
  road:  # The `road` property is deprecated and will be removed in the 2024-07 release
    restrictions:
      access:
        - access_type: denied
          when: { mode: [motor_vehicle] }
        - access_type: allowed
          when: { using: [at_destination] }
=======
      when: { using: [at_destination] }
>>>>>>> 5a00acba
<|MERGE_RESOLUTION|>--- conflicted
+++ resolved
@@ -16,15 +16,4 @@
     - access_type: denied
       when: { mode: [motor_vehicle] }
     - access_type: allowed
-<<<<<<< HEAD
-      when: { using: [at_destination] }
-  road:  # The `road` property is deprecated and will be removed in the 2024-07 release
-    restrictions:
-      access:
-        - access_type: denied
-          when: { mode: [motor_vehicle] }
-        - access_type: allowed
-          when: { using: [at_destination] }
-=======
-      when: { using: [at_destination] }
->>>>>>> 5a00acba
+      when: { using: [at_destination] }