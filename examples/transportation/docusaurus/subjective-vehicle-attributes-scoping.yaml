--- conflicted
+++ resolved
@@ -20,18 +20,4 @@
           - dimension: weight
             comparison: greater_than
             value: 23
-<<<<<<< HEAD
-            unit: 't'
-  road:  # The `road` property is deprecated and will be removed in the 2024-07 release
-    restrictions:
-      access:
-        - access_type: denied
-          when:
-            vehicle:
-              - dimension: weight
-                comparison: greater_than
-                value: 23
-                unit: 't'
-=======
-            unit: 't'
->>>>>>> 5a00acba
+            unit: 't'