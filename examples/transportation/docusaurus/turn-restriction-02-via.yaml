---
id: overture:transportation:example:simple-road2
type: Feature
geometry:
  type: LineString
  coordinates:
    - [-71.11213418200086, 42.3017182333833]
    - [-71.11234408150312, 42.30149091145671]
    - [-71.11248901211202, 42.3013264259736]
    - [-71.11283634581244, 42.30093831245662]
properties:
  theme: transportation
  type: segment
  version: 5
  subtype: road
  class: secondary
  connector_ids:
    - overture:transportation:example:via-turn-restriction-connector1
    - overture:transportation:example:via-turn-restriction-connector2
  names:
    primary: Washington Street
  road_surface:
<<<<<<< HEAD
    - value: paved
  road:  # The `road` property is deprecated and will be removed in the 2024-07 release
    surface:
      - value: paved
=======
    - value: paved
>>>>>>> 5a00acba
<|MERGE_RESOLUTION|>--- conflicted
+++ resolved
@@ -20,11 +20,4 @@
   names:
     primary: Washington Street
   road_surface:
-<<<<<<< HEAD
-    - value: paved
-  road:  # The `road` property is deprecated and will be removed in the 2024-07 release
-    surface:
-      - value: paved
-=======
-    - value: paved
->>>>>>> 5a00acba
+    - value: paved