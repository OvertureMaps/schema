---
id: overture:transportation:example:simple-road1
type: Feature
geometry:
  type: LineString
  coordinates:
    - [-122.152944, 47.629681]
    - [-122.152916, 47.629686]
    - [-122.152501, 47.62977]
    - [-122.152188, 47.62984]
    - [-122.151813, 47.629934]
    - [-122.151747, 47.629952]
properties:
  theme: transportation
  type: segment
  version: 4
  subtype: road
  class: motorway
  connector_ids:
    - overture:transportation:example:simple-road-connector-1
    - overture:transportation:example:simple-road-connector-2
  names:
    primary: SR 520
  access_restrictions:
    - access_type: denied
<<<<<<< HEAD
      when: {mode: [foot]}
  road:  # The `road` property is deprecated and will be removed in the 2024-07 release
    surface:
      - value: paved
    restrictions:
      access:
        - access_type: denied
          when: {mode: [foot]}
=======
      when: {mode: [foot]}
>>>>>>> 5a00acba
<|MERGE_RESOLUTION|>--- conflicted
+++ resolved
@@ -23,15 +23,4 @@
     primary: SR 520
   access_restrictions:
     - access_type: denied
-<<<<<<< HEAD
-      when: {mode: [foot]}
-  road:  # The `road` property is deprecated and will be removed in the 2024-07 release
-    surface:
-      - value: paved
-    restrictions:
-      access:
-        - access_type: denied
-          when: {mode: [foot]}
-=======
-      when: {mode: [foot]}
->>>>>>> 5a00acba
+      when: {mode: [foot]}