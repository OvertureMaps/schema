---
id: access-restrictions-segment-private-with-deliveries
type: Feature
geometry:
  type: LineString
  coordinates:
    - [0, 0]
    - [0, 1]
properties:
  theme: transportation
  type: segment
  version: 1
  subtype: road
  class: residential
  access_restrictions:
    - access_type: denied
    - access_type: allowed
      when: { recognized: [as_private] }
    - access_type: allowed
      when:
        using: [to_deliver]
<<<<<<< HEAD
        during: Mo-Fr 08:30-16:30
  road:  # The `road` property is deprecated and will be removed in the 2024-07 release
    restrictions:
      access:
        - access_type: denied
        - access_type: allowed
          when: { recognized: [as_private] }
        - access_type: allowed
          when:
            using: [to_deliver]
            during: Mo-Fr 08:30-16:30
=======
        during: Mo-Fr 08:30-16:30
>>>>>>> 5a00acba
<|MERGE_RESOLUTION|>--- conflicted
+++ resolved
@@ -19,18 +19,4 @@
     - access_type: allowed
       when:
         using: [to_deliver]
-<<<<<<< HEAD
-        during: Mo-Fr 08:30-16:30
-  road:  # The `road` property is deprecated and will be removed in the 2024-07 release
-    restrictions:
-      access:
-        - access_type: denied
-        - access_type: allowed
-          when: { recognized: [as_private] }
-        - access_type: allowed
-          when:
-            using: [to_deliver]
-            during: Mo-Fr 08:30-16:30
-=======
-        during: Mo-Fr 08:30-16:30
->>>>>>> 5a00acba
+        during: Mo-Fr 08:30-16:30