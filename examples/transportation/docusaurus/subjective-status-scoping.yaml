--- conflicted
+++ resolved
@@ -16,14 +16,4 @@
   access_restrictions:
     - access_type: denied
     - access_type: allowed
-<<<<<<< HEAD
-      when: { recognized: [as_private] }
-  road:  # The `road` property is deprecated and will be removed in the 2024-07 release
-    restrictions:
-      access:
-        - access_type: denied
-        - access_type: allowed
-          when: { recognized: [as_private] }
-=======
-      when: { recognized: [as_private] }
->>>>>>> 5a00acba
+      when: { recognized: [as_private] }