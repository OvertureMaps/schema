--- conflicted
+++ resolved
@@ -13,12 +13,4 @@
   subtype: road
   class: residential
   access_restrictions:
-<<<<<<< HEAD
-    - access_type: denied
-  road:  # The `road` property is deprecated and will be removed in the 2024-07 release
-    restrictions:
-      access:
-        - access_type: denied
-=======
-    - access_type: denied
->>>>>>> 5a00acba
+    - access_type: denied