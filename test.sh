--- conflicted
+++ resolved
@@ -139,15 +139,12 @@
     return 1
   fi
   yq -r '(.properties.ext_expected_errors // []) | .[]' "$instance_file"
-<<<<<<< HEAD
-=======
 }
 
 function contains() {
   local haystack="$1"
   local needle="$1"
   grep -qF "$needle" <<<"$haystack"
->>>>>>> 1bf063cf
 }
 
 function schema() {
@@ -206,11 +203,7 @@
       (verify simple "$instance_file" || true) 2>&1 | mapfile -t actual_errors
       for expected_error in "${expected_errors[@]}"; do
         for actual_error in "${actual_errors[@]}"; do
-<<<<<<< HEAD
-          if [[ "$actual_error" == *"$expected_error"* ]]; then
-=======
           if contains "$actual_error" "$expected_error"; then
->>>>>>> 1bf063cf
             continue 2
           fi
         done
