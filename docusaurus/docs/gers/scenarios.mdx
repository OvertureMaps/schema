---
<<<<<<< HEAD
title: Scenarios
---

=======
title: scenarios
---


# Use cases

## Live traffic data provider
>>>>>>> 15c88fb0

## Live Traffic Data
A company providing live traffic data operates by ingesting sensor data and then conflating, cleaning, and calculating traffic density for a variety of locations through proprietary methods. Ultimately, they provide customers with a data feed of live traffic conditions for a monthly access fee.

**Before GERS + Overture**: This company maintains a version of the OpenStreetMap road network to which they associate their traffic density information. The data-feed product is made of GeoJSON features, each with a LineString geometry representing a segment of the road (from OSM) and properties including a timestamp and traffic information along that section of the road. Using OSM is preferred because the geometries in the data feed will match road segment geometries for any customer using OSM. However, a more computationally expensive geospatial match operation is required to associate the traffic information with the road network.

<<<<<<< HEAD
**With GERS + Overture**: The company uses the Overture road network internally. When they associate their traffic information with a road segment, they can publish the data feed with a GERS ID that represents the given road segment. Consumers that are also using Overture can then match this data by `GERS ID` to the Overture road segment, without needing to perform any geospatial computation. Making the process even smoother, thehe geometry of the road segment can be omitted from the feed, since the ID will match for any customer also using the Overture road network.

**What if the company has proprietary (better) road segment data extracted from their sensor network that they do not / cannot share?**

Because these road segments are not shared with Overture, they can’t be assigned a `GERS ID`. The ID is of little value to these segments because they do not exist in other datasets, so conflating or matching them is meaningless.
=======
**With GERS + Overture**: The company uses the Overture road network internally. When they associate their traffic information with a road segment, they can publish the data feed with a GERS ID that represents the given road segment. Consumers that are also using Overture can then match this data by `GERS ID` to the Overture road segment, not needing to perform any geospatial computation. Additionally, even the geometry of the road segment could be omitted from the feed, since the ID will match for any customer also using the Overture road network.

**What if the company has proprietary (better) road segment data extracted from their sensor network that they do not / cannot share?**

Because these road segments are not shared with Overture, they cannot be assigned a `GERS ID`. The ID is of little value to these segments because they do not exist in other datasets, so conflating or matching them is meaningless.
>>>>>>> 15c88fb0

However, by sharing _just the new road segment_ geometries with Overture (not the entire proprietary traffic feed), Overture will add it to the Overture corpus and generate GERS IDs accordingly. The Overture road network will be improved and 100% of the company's data feed can become GERS-enabled.

## Place enrichment
Venues – both private and public – are often an atomic unit in data environments. For example:

- Businesses organize customer records based on home addresses.
- Municipalities map property information and status by parcel identifiers.
- Insurance companies use various building identifiers to organize policy information.
- Retailers organize and analyze market opportunities and challenges through their own competitive retail outlets.
- Delivery companies optimize services by destination address.

Despite these common use cases, location is under-utilized as an organizing mechanism for data, applications and analytics. Addresses are often inconsistent, messy or simply wrong. Coordinate pairs are precise but often inaccurate and can be difficult to cluster correctly. Many organizations lack the resources to run their own GIS infrastructure, while others relegate GIS tasks toa small, specialty team at the fringes of the group.

It can be a huge unlock, then, to associate location data with easy-to-use standard identifiers. When this happens, data owners and consumers can use locations as a common-denominator, which encourages data sharing and enriches the broader data pipeline. GERS can make location as valuable and universally useful as phone numbers or email addresses.

#### Scenario
A data analyst at a pet-focused retail company is evaluating a metropolitan area in order to understand supply and demand in their market. The pet company has 1st-party customer data organized by delivery address, as well as addresses for their retail locations and a list of potential store locations provided by their real estate team. The company’s data infrastructure team has staged an Overture dataset in their environment, which they use as “ground truth” for the region. The company's executive team has asked the data analyst to review the potential store locations, recommend the most valuable sites for new stores and model the expected market impact if they opened a new store at each site.

The data analyst plans on using Overture's GERS to quickly onboard necessary external data for their analysis.

<<<<<<< HEAD
- The analyst matches customer residences and store locations to GERS by conflating street addresses with venues in their local Overture basemap.
- She then requests retail foot traffic data and residential demographic data from external vendors, specifying the data should be organized by GERS ID.
- The external data vendors maintain a version of their data products keyed off `GERS ID` (matched via a conflation pipeline that accounts for street address, business name, and coordinate pair), which they provide to the requesting analyst.
- The analyst is able to quickly ingest and join the external datasets without relying on the company’s data infrastructure team, thanks to the simplicity of joining using consistent GERS identifiers.
- The analyst performs her work, taking into account the company’s current customer base, market potential, competitive footprint and more.
=======
- They match customer residences and store locations to GERS by conflating street addresses with venues in their local Overture basemap.
- They request retail foot traffic data and residential demographic data from external vendors, specifying the data should be organized by GERS ID.
- The external data vendors maintain a version of their data products keyed off `GERS ID` (matched via a conflation pipeline that accounts for street address, business name, and coordinate pair), which they provide to the requesting analyst.
- The analyst is able to quickly ingest and join the external datasets in their own environment, without relying on their data infrastructure team, thanks to the simplicity of joining using consistent GERS identifiers.
- The analyst performs their work, taking into account their current customer base, market potential, competitive footprint, and more.
>>>>>>> 15c88fb0

This is an example of ad-hoc enrichment — enrichment that occurs within the confines of a single project. However, this company could also subscribe to other datasets  that would be managed by the data ops or infrastructure teams. GERS brings significant benefits in this scenario as well, because it reduces the time to usage, allows for easy updates (vendors simply ship diff files keyed to GERS ID) and facilitates the sharing of data both internally and externally.<|MERGE_RESOLUTION|>--- conflicted
+++ resolved
@@ -1,36 +1,17 @@
 ---
-<<<<<<< HEAD
 title: Scenarios
 ---
-
-=======
-title: scenarios
----
-
-
-# Use cases
-
-## Live traffic data provider
->>>>>>> 15c88fb0
 
 ## Live Traffic Data
 A company providing live traffic data operates by ingesting sensor data and then conflating, cleaning, and calculating traffic density for a variety of locations through proprietary methods. Ultimately, they provide customers with a data feed of live traffic conditions for a monthly access fee.
 
 **Before GERS + Overture**: This company maintains a version of the OpenStreetMap road network to which they associate their traffic density information. The data-feed product is made of GeoJSON features, each with a LineString geometry representing a segment of the road (from OSM) and properties including a timestamp and traffic information along that section of the road. Using OSM is preferred because the geometries in the data feed will match road segment geometries for any customer using OSM. However, a more computationally expensive geospatial match operation is required to associate the traffic information with the road network.
 
-<<<<<<< HEAD
 **With GERS + Overture**: The company uses the Overture road network internally. When they associate their traffic information with a road segment, they can publish the data feed with a GERS ID that represents the given road segment. Consumers that are also using Overture can then match this data by `GERS ID` to the Overture road segment, without needing to perform any geospatial computation. Making the process even smoother, thehe geometry of the road segment can be omitted from the feed, since the ID will match for any customer also using the Overture road network.
 
 **What if the company has proprietary (better) road segment data extracted from their sensor network that they do not / cannot share?**
 
 Because these road segments are not shared with Overture, they can’t be assigned a `GERS ID`. The ID is of little value to these segments because they do not exist in other datasets, so conflating or matching them is meaningless.
-=======
-**With GERS + Overture**: The company uses the Overture road network internally. When they associate their traffic information with a road segment, they can publish the data feed with a GERS ID that represents the given road segment. Consumers that are also using Overture can then match this data by `GERS ID` to the Overture road segment, not needing to perform any geospatial computation. Additionally, even the geometry of the road segment could be omitted from the feed, since the ID will match for any customer also using the Overture road network.
-
-**What if the company has proprietary (better) road segment data extracted from their sensor network that they do not / cannot share?**
-
-Because these road segments are not shared with Overture, they cannot be assigned a `GERS ID`. The ID is of little value to these segments because they do not exist in other datasets, so conflating or matching them is meaningless.
->>>>>>> 15c88fb0
 
 However, by sharing _just the new road segment_ geometries with Overture (not the entire proprietary traffic feed), Overture will add it to the Overture corpus and generate GERS IDs accordingly. The Overture road network will be improved and 100% of the company's data feed can become GERS-enabled.
 
@@ -52,18 +33,10 @@
 
 The data analyst plans on using Overture's GERS to quickly onboard necessary external data for their analysis.
 
-<<<<<<< HEAD
 - The analyst matches customer residences and store locations to GERS by conflating street addresses with venues in their local Overture basemap.
 - She then requests retail foot traffic data and residential demographic data from external vendors, specifying the data should be organized by GERS ID.
 - The external data vendors maintain a version of their data products keyed off `GERS ID` (matched via a conflation pipeline that accounts for street address, business name, and coordinate pair), which they provide to the requesting analyst.
 - The analyst is able to quickly ingest and join the external datasets without relying on the company’s data infrastructure team, thanks to the simplicity of joining using consistent GERS identifiers.
 - The analyst performs her work, taking into account the company’s current customer base, market potential, competitive footprint and more.
-=======
-- They match customer residences and store locations to GERS by conflating street addresses with venues in their local Overture basemap.
-- They request retail foot traffic data and residential demographic data from external vendors, specifying the data should be organized by GERS ID.
-- The external data vendors maintain a version of their data products keyed off `GERS ID` (matched via a conflation pipeline that accounts for street address, business name, and coordinate pair), which they provide to the requesting analyst.
-- The analyst is able to quickly ingest and join the external datasets in their own environment, without relying on their data infrastructure team, thanks to the simplicity of joining using consistent GERS identifiers.
-- The analyst performs their work, taking into account their current customer base, market potential, competitive footprint, and more.
->>>>>>> 15c88fb0
 
 This is an example of ad-hoc enrichment — enrichment that occurs within the confines of a single project. However, this company could also subscribe to other datasets  that would be managed by the data ops or infrastructure teams. GERS brings significant benefits in this scenario as well, because it reduces the time to usage, allows for easy updates (vendors simply ship diff files keyed to GERS ID) and facilitates the sharing of data both internally and externally.