---
<<<<<<< HEAD
title: Terminology
---


=======
title: terminology
---


# Terminology
>>>>>>> 15c88fb0

|  Term | Description |
| - | - |
| GERS ID| A unique ID representing a real-world `entity`, such as a building, road segment, parking lot, or even a park bench. |
| Contributed dataset | A dataset maintained by Overture that a foundation member has contributed to Overture. These datasets are converted to the appropriate Overture schema for their type. For GERS-enabled layers (buildings, transportation, etc.), data is given a GERS ID. These data are now forever part of the Overture Corpus|
| Overture dataset | An open dataset that is registered with Overture and thereby is included in GERS, but not maintained by Overture. |
| Outside dataset / proprietary data | A dataset outside of Overture is proprietary data that a company or individual does not want to make fully open, but desires to associate with Overture data. <br /> <br /> The dataset owner can conflate their data against the current Overture map to identify any existing GERS IDs that map to their own data, but they cannot generate new GERS IDs for entities that do not already exist in the Overture corpus. |<|MERGE_RESOLUTION|>--- conflicted
+++ resolved
@@ -1,16 +1,6 @@
 ---
-<<<<<<< HEAD
 title: Terminology
 ---
-
-
-=======
-title: terminology
----
-
-
-# Terminology
->>>>>>> 15c88fb0
 
 |  Term | Description |
 | - | - |
