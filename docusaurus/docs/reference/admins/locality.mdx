---
title: locality
---

import CodeBlock from '@theme/CodeBlock';
import JSONSchemaViewer from "@theme/JSONSchemaViewer";
import generateResolverOptions from "@site/src/components/shared-libs/generateResolverOptions"
import yamlLoad from "@site/src/components/yamlLoad"
import LocalitySchema from '!!raw-loader!@site/docs/_schema/admins/locality.yaml';
import Tabs from '@theme/Tabs';
import TabItem from '@theme/TabItem';
import AdminLocalityExample from '!!raw-loader!@site/docs/_examples/admins/locality/no-optional-properties.yaml';

# Locality

Localities are populated areas that are named.

Area polygons of localities, if known, are given by [locality area](locality_area) features.

<table>
  <tbody>
  <tr>
    <th>Geometry Type</th>
    <td><code>Point</code></td>
  </tr>
  <tr>
    <th>Theme</th>
    <td><code>admins</code></td>
  </tr>
  <tr>
    <th>Type</th>
    <td><code>locality</code></td>
  </tr>
  </tbody>
</table>

## Subtypes

A locality may have one of two possible subtypes.

<Tabs>
  <TabItem value="administrative_locality" label="Administrative Locality" default>
    <table>
      <tbody>
        <tr>
          <th><code>subtype</code></th>
          <td><code>administrative_locality</code></td>
        </tr>
      </tbody>
    </table>

Administrative localities represent countries and hierarchical
subdivisions of countries.

Every administrative locality has a valid `admin_level` property set,
defining its position in the subdivision hierarchy. All administrative
localities at sub-country level must have a `context_id` property
containing the GERS ID of the feature's parent administrative locality.

The borders of administrative localities, if known, are given by
<<<<<<< HEAD
[administrative boundary](administrative-boundary) features.
=======
[administrative boundary](administrative_boundary) features.
>>>>>>> 1bf063cf
  </TabItem>
  <TabItem value="named_locality" label="Named Locality">
    <table>
      <tbody>
        <tr>
          <th><code>subtype</code></th>
          <td><code>named_locality</code></td>
        </tr>
      </tbody>
    </table>

Named localities represent named areas that are not formally part of
the hierarchical subdivision of a country and are not administrative
localities.
  </TabItem>
</Tabs>

## Schema

<Tabs>
  <TabItem value="browsable" label="Browsable" default>
    <JSONSchemaViewer schema={ yamlLoad(LocalitySchema) } resolverOptions={ generateResolverOptions({remote: true, yamlBasePath: '/admins'})}/>
  </TabItem>
  <TabItem value="yaml" label="YAML" default>
    <CodeBlock language="jsx">{LocalitySchema}</CodeBlock>
  </TabItem>
</Tabs>

## Examples

<Tabs>
  <TabItem value="administrative_locality" label="Administrative Locality" default>
    <CodeBlock language="json">{ JSON.stringify(yamlLoad(AdminLocalityExample), null, 2) }</CodeBlock>
  </TabItem>
</Tabs><|MERGE_RESOLUTION|>--- conflicted
+++ resolved
@@ -58,11 +58,7 @@
 containing the GERS ID of the feature's parent administrative locality.
 
 The borders of administrative localities, if known, are given by
-<<<<<<< HEAD
-[administrative boundary](administrative-boundary) features.
-=======
 [administrative boundary](administrative_boundary) features.
->>>>>>> 1bf063cf
   </TabItem>
   <TabItem value="named_locality" label="Named Locality">
     <table>
