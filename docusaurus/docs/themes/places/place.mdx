--- conflicted
+++ resolved
@@ -2,7 +2,6 @@
 title: Places
 ---
 
-<<<<<<< HEAD
 # Places Theme
 
 The `places` theme contains datasets with point representations of real-world facilities, services, businesses or amenities.
@@ -10,28 +9,14 @@
 <!--
 add use cases here
 -->
-=======
-# Places theme
-
-The `places` theme contains datasets with point representations of real-world facilities, services, businesses or amenities.
->>>>>>> 15c88fb0
 
 <!--
 add use cases here
 -->
 
-<<<<<<< HEAD
 - **Extensible attributes.** Points of interest include basic attributes like phone, mail, website and brand. Attributes currently not covered in the official schema release are allowed to exist with a prefix or `ext` in their name. 
 
 - **Controlled categories.** Overture has created a taxonomy that allows for the transformation of different hierarchical and non-hierarchical categorization systems to the Overture categorization system. 
 
-=======
-## Key schema design choices
-
-- **Extensible attributes.** Points of interest include basic attributes like phone, mail, website and brand. Attributes currently not covered in the official schema release are allowed to exist with a prefix or `ext` in their name. 
-
-- **Controlled categories.** Overture has created a taxonomy that allows for the transformation of different hierarchical and non-hierarchical categorization systems to the Overture categorization system. 
-
->>>>>>> 15c88fb0
 ## Schema reference
 [Explore the schema for the place feature type](/reference/places/place).