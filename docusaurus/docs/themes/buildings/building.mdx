--- conflicted
+++ resolved
@@ -2,11 +2,7 @@
 title: Buildings
 ---
 
-<<<<<<< HEAD
 # Buildings Theme
-=======
-# Buildings theme
->>>>>>> 15c88fb0
 
 The Overture `buildings` theme describes human-made structures with roofs or interior spaces that are permanently or semi-permanently in one place (source: [OSM building definition](https://wiki.openstreetmap.org/wiki/Key:building)).
 
@@ -14,19 +10,12 @@
 add use cases here
 -->
 
-<<<<<<< HEAD
 ## Key Schema Design Choices
-=======
-## Key schema design choices
->>>>>>> 15c88fb0
 
 - **Extensible attributes.** Overture starts from a basic model containing footprint polygons and a small number of optional attributes. Attributes currently not covered in the official schema release are allowed to exist with the prefix `ext` in their name. 
 - **Easy transformation from other data sources.** Classes such as `residential`, `commercial` or `education` are intended to be broad categories in which many different OSM tagging combinations can map to the same class.
 
-<<<<<<< HEAD
 ## Schema Reference
-=======
-## Schema reference
->>>>>>> 15c88fb0
+
 - [Explore the schema for the building feature type](/reference/buildings/building).
 - [Explore the schema for the building part feature type](/reference/buildings/part).