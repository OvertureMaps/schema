<<<<<<< HEAD
SELECT
    -- Needed to compute ID and satisfy Overture requirements:
    type,
    id,
    version,
    min_lon,
    max_lon,
    min_lat,
    max_lat,
    TO_ISO8601(created_at AT TIME ZONE 'UTC') AS update_time,
    -- Determine class from subclass or tags
    CASE
        -- Bus / Ferry / Railway Infrastructure (Transit)
        WHEN class IN (
            'bus_route',
            'bus_stop',
            'bus_station',
            -- 'ferry_route',
            'ferry_terminal',
            'railway_halt',
            'railway_station',
            -- Parking
            'parking',
            'parking_space',

            -- Public transport / cycle
            'stop_position',
            'platform',

            -- cycle
            'bicycle_parking'

        ) THEN 'transit'

        -- Aerialways
        WHEN class IN (
            'aerialway_station',
            'cable_car',
            'chair_lift',
            'drag_lift',
            'gondola',
            'mixed_lift',
            'pylon',
            't-bar'
        ) THEN 'aerialway'

        -- Airports
        WHEN class IN (
            'airport',
            'airport_gate',
            'airstrip',
            'helipad',
            'heliport',
            'international_airport',
            'military_airport',
            'municipal_airport',
            'private_airport',
            'regional_airport',
            'runway',
            'seaplane_airport',
            'taxiway'
        ) THEN 'airport'

        -- Barriers / Fences
        WHEN class IN (
            'barrier',
            'block',
            'bollard',
            'cattle_grid',
            'chain',
            'city_wall',
            'cycle_barrier',
            'ditch',
            'entrance',
            'guard_rail',
            'hedge',
            'height_restrictor',
            'jersey_barrier',
            'kerb',
            'kissing_gate',
            'lift_gate',
            'retaining_wall',
            'stile',
            'swing_gate',
            'toll_booth',
            'wall',
            'cutline'
        ) THEN 'barrier'

        -- Bridges
        WHEN class IN (
            'aqueduct',
            'boardwalk',
            'bridge_support',
            'bridge',
            'cantilever',
            'covered',
            'movable',
            'trestle',
            'viaduct'
        ) THEN 'bridge'

        -- Communication
        WHEN class IN (
            'communication_line',
            'communication_pole',
            'communication_tower',
            'mobile_phone_tower'
        ) THEN 'communication'

        -- Generic Towers
        WHEN class IN (
            'bell_tower',
            'cooling',
            'defensive',
            'diving',
            'hose',
            'lighting',
            'lightning_protection',
            'minaret',
            'monitoring',
            'observation',
            'radar',
            'siren',
            'suspension',
            'watchtower'
        ) THEN 'tower'

        -- Power
        WHEN class IN (
            'cable_distribution',
            'cable',
            'catenary_mast',
            'connection',
            'generator',
            'heliostat',
            'insulator',
            'minor_line',
            'plant',
            'power_pole',
            'portal',
            'power_line',
            'power_tower',
            'sub_station',
            'substation',
            'switch',
            'terminal',
            'transformer'
        ) THEN 'power'

        -- Pedestrian
        WHEN class IN (
            'atm',
            'bench',
            'information',
            'pedestrian_crossing',
            'picnic_table',
            'post_box',
            'toilets',
            'vending_machine',
            'viewpoint'
        ) THEN 'pedestrian'

        -- Manholes
        WHEN class IN ('manhole', 'drain', 'sewer') THEN 'manhole'

        -- Generic Utility
        WHEN class IN (
            'silo',
            'storage_tank',
            'utility_pole',
            'water_tower'
        ) THEN 'utility'

        WHEN class IN ('camp_site') THEN 'recreation'

        -- Utility
        WHEN class IN ('pipeline','storage_tank') THEN 'utility'

        -- Waste Management
        WHEN class IN (
            'recycling',
            'waste_basket',
            'waste_disposal'
        ) THEN 'waste_management'

        -- Piers & Dams are their own subtypes
        WHEN class IN ('pier') THEN class

        WHEN class IN ('dam','weir') THEN 'water'

    END AS subtype,
    class,
    '__OVERTURE_NAMES_QUERY' AS names,

    -- Relevant OSM tags for land type
    MAP_FILTER(tags, (k,v) -> k IN (
            'access',
            'aerodrome:type',
            'aerodrome',
            'bridge:support',
            'bridge:structure',
            'amenity',
            'barrier',
            'icao',
            'landuse',
            'military',
            'parking',
            'ref',
            'route',
            'surface',
            'tower',
            'tourism'
        )
    ) AS source_tags,
=======
-- This file contains the logic for transforming OpenStreetMap features into Overture features
-- for the `infrastructure` type within the `base` theme.
>>>>>>> 5a00acba

-- The order of the WHEN clauses in the following CASE statement is very specific. It is the same
-- as saying "WHEN this tag is present AND ignore any of the other tags below this line"

<<<<<<< HEAD
    -- Sources are an array of structs.
    ARRAY [ CAST(
        ROW(
            '',
            'OpenStreetMap',
            SUBSTR(type, 1, 1) || CAST(id AS varchar) || '@' || CAST(version AS varchar),
            NULL
        )
        AS ROW(
            property varchar,
            dataset varchar,
            record_id varchar,
            confidence double
        )
    ) ] AS sources,
    CASE
        WHEN tags['surface'] IN (
            'asphalt',
            'cobblestone',
            'compacted',
            'concrete',
            'concrete:plates',
            'dirt',
            'earth',
            'fine_gravel',
            'grass',
            'gravel',
            'ground',
            'paved',
            'paving_stones',
            'pebblestone',
            'recreation_grass',
            'recreation_paved',
            'recreation_sand',
            'rubber',
            'sand',
            'sett',
            'tartan',
            'unpaved',
            'wood',
            'woodchips'
        )   THEN tags['surface']
        WHEN tags['surface'] = 'concrete:plates'
            THEN 'concrete_plates'
        ELSE NULL
    END AS surface,

    -- Overture's concept of `layer` is called level
    TRY_CAST(tags['layer'] AS int) AS level,
=======
WITH classified_osm AS (
    SELECT CAST(
        CASE
            -- Transit
            WHEN tags['railway'] IN ('station','halt') THEN ROW('transit', 'railway_' || tags['railway'])

            WHEN tags['highway'] = 'bus_stop' THEN ROW('transit', 'bus_stop')
            WHEN tags['route'] = 'bus' THEN ROW('transit', 'bus_route')
            WHEN tags['amenity'] = 'bus_station' THEN ROW('transit', 'bus_station')
>>>>>>> 5a00acba

            WHEN tags['amenity'] = 'ferry_terminal' THEN ROW('transit','ferry_terminal')

            WHEN tags['amenity'] IN ('parking','parking_space','bicycle_parking') THEN ROW('transit', tags['amenity'])

<<<<<<< HEAD
            -- Pedestrian
            WHEN tags['highway'] IS NULL AND tags['footway'] IN ('crossing') AND (wkt LIKE 'MULTIPOLYGON%' OR wkt LIKE 'POLYGON%') THEN 'pedestrian_crossing'

            -- Specific airport classing
            WHEN tags['aeroway'] = 'gate' THEN 'airport_gate'

            WHEN tags['aeroway'] = 'aerodrome' THEN CASE
                WHEN tags['aerodrome:type'] = 'military' OR tags['landuse'] = 'military' OR tags['military'] IN (
                    'airfield'
                ) THEN 'military_airport'
                WHEN tags['access'] IN ('emergency', 'no', 'permissive', 'private')
                    OR tags['aerodrome:type'] = 'private' THEN 'private_airport'
                WHEN tags['name'] LIKE '%international%' OR tags['aerodrome:type'] = 'international'
                    OR tags['aerodrome'] = 'international' THEN 'international_airport'
                WHEN tags['name'] LIKE '%regional%' OR tags['aerodrome:type'] = 'regional'
                    THEN 'regional_airport'
                WHEN tags['name'] LIKE '%municipal%' THEN 'municipal_airport'
                WHEN tags['name'] LIKE '%seaplane%' THEN 'seaplane_airport'
                WHEN tags['name'] LIKE '%heli%' THEN 'heliport'
                ELSE 'airport'
            END
=======
            WHEN tags['public_transport'] IN ('stop_position', 'platform') THEN ROW('transit', tags['public_transport'])
>>>>>>> 5a00acba

            -- Aerialways
            WHEN tags['aerialway'] IN (
                'cable_car',
                'gondola',
                'mixed_lift',
                'chair_lift',
                'drag_lift',
                't-bar',
                'pylon'
            ) THEN ROW('aerialway', tags['aerialway'])

            WHEN tags['aerialway'] = 'station' THEN ROW('aerialway', 'aerialway_station')

            -- Airports
            WHEN tags['aeroway'] IN ('runway', 'taxiway', 'airstrip', 'helipad') THEN ROW('airport', tags['aeroway'])

            WHEN tags['aeroway'] = 'gate' THEN ROW('airport', 'airport_gate')

            WHEN tags['aeroway'] = 'aerodrome' THEN CASE
                WHEN tags['aerodrome:type'] = 'military' OR tags['landuse'] = 'military' OR tags['military'] IN (
                    'airfield'
                ) THEN ROW('airport','military_airport')
                WHEN tags['access'] IN ('emergency', 'no', 'permissive', 'private')
                    OR tags['aerodrome:type'] = 'private' THEN ROW('airport','private_airport')
                WHEN lower(tags['name']) LIKE '%international%' OR tags['aerodrome:type'] = 'international'
                    OR tags['aerodrome'] = 'international' THEN ROW('airport','international_airport')
                WHEN lower(tags['name']) LIKE '%regional%' OR tags['aerodrome:type'] = 'regional'
                    THEN ROW('airport','regional_airport')
                WHEN lower(tags['name']) LIKE '%municipal%' THEN ROW('airport','municipal_airport')
                WHEN lower(tags['name']) LIKE '%seaplane%' THEN ROW('airport','seaplane_airport')
                WHEN lower(tags['name']) LIKE '%heli%' THEN ROW('airport','heliport')
                ELSE ROW('airport','airport')
            END

            -- Bridges
            WHEN tags['bridge'] IN (
                'aqueduct',
                'boardwalk',
                'cantilever',
                'covered',
                'movable',
                'trestle',
                'viaduct'
            ) THEN ROW('bridge', tags['bridge'])
            WHEN tags['bridge:support'] IS NOT NULL THEN
                ROW('bridge', 'bridge_support')

            -- Communication
            WHEN tags['communication:mobile_phone'] <> 'no' THEN ROW('communication','mobile_phone_tower')
            WHEN tags['communication'] IN ('line','pole') THEN ROW('communication','communication_' || tags['communication'])
            WHEN tags['tower:type'] = 'communication' THEN ROW('communication','communication_tower')

            -- Pedestrian
            WHEN tags['highway'] IS NULL AND tags['footway'] IN ('crossing') AND (wkt LIKE 'MULTIPOLYGON%' OR wkt LIKE 'POLYGON%') THEN ROW('pedestrian','pedestrian_crossing')
            WHEN tags['tourism'] IN ('information', 'viewpoint') THEN ROW('pedestrian', tags['tourism'])
            WHEN tags['amenity'] IN (
                'atm',
                'bench',
                'picnic_table',
                'post_box',
                'toilets',
                'vending_machine'
            ) THEN ROW('pedestrian', tags['amenity'])

            -- Manholes
            WHEN tags['manhole'] IN ('drain', 'sewer') THEN ROW('manhole', tags['manhole'])
            WHEN tags['manhole'] IS NOT NULL THEN ROW('manhole','manhole')

            -- Power
            WHEN tags['power'] IN (
                'cable_distribution',
                'cable',
                'catenary_mast',
                'connection',
                'generator',
                'heliostat',
                'insulator',
                'minor_line',
                'plant',
                'portal',
                'sub_station',
                'substation',
                'switch',
                'terminal',
                'transformer'
            ) THEN ROW('power', tags['power'])

            WHEN tags['power'] IN ('line', 'pole', 'tower') THEN ROW('power','power_' || tags['power'])

            -- Recreation
            WHEN tags['tourism'] = ('camp_site') AND wkt LIKE 'POINT%' THEN ROW('recreation','camp_site')

            -- Towers
            WHEN tags['tower:type'] IN (
                'bell_tower',
                'cooling',
                'defensive',
                'diving',
                'hose',
                'lighting',
                'lightning_protection',
                'minaret',
                'monitoring',
                'observation',
                'radar',
                'siren',
                'watchtower'
<<<<<<< HEAD
            ) THEN tags['tower:type']

            -- TODO: bridges, dams?
            WHEN tags['bridge'] = 'yes' THEN 'bridge'
            WHEN tags['bridge:support'] IS NOT NULL THEN
                'bridge_support'
            WHEN tags['bridge'] IN (
                'aqueduct',
                'boardwalk',
                'cantilever',
                'covered',
                'movable',
                'trestle',
                'viaduct'
            ) THEN tags['bridge']

            WHEN tags['man_made'] IN (
                'bridge',
                'cutline',
                'pier',
                'pipeline',
                'storage_tank',
                'silo',
                'utility_pole',
                'water_tower'
            ) THEN tags['man_made']

            WHEN tags['waterway'] IN ('dam','weir') THEN tags['waterway']
=======
            ) THEN ROW('tower', tags['tower:type'])
>>>>>>> 5a00acba

            -- Utility
            WHEN tags['man_made'] IN ('silo','utility_pole','storage_tank', 'pipeline', 'water_tower') THEN ROW('utility',tags['man_made'])

            -- Waste Management
            WHEN tags['amenity'] IN(
                'recycling',
                'waste_basket',
                'waste_disposal'
            ) THEN ROW('waste_management',tags['amenity'])

            --Water
            WHEN tags['man_made'] IN ('dam') THEN ROW('water',tags['man_made'])
            WHEN tags['waterway'] IN ('dam','weir') THEN ROW('water', tags['waterway'])
            WHEN tags['amenity'] = ('drinking_water') AND
                (tags['drinking_water'] IS NULL OR tags['drinking_water'] <> 'no') AND
                (tags['access'] IS NULL OR tags['access'] <> 'private')
                THEN ROW('water', 'drinking_water')


            -- Standalone piers
            WHEN tags['man_made'] IN ('pier') THEN ROW('pier','pier')


            -- Barrier tags are often secondary on other features, so put them last.
            -- Barrier tags that are not allowed on points:
            WHEN wkt NOT LIKE 'POINT%' AND tags['barrier'] IN (
                'cable_barrier',
                'city_wall',
                'chain',
                'ditch',
                'fence',
                'guard_rail',
                'handrail',
                'hedge',
                'jersey_barrier',
                'kerb',
                'retaining_wall',
                'wall'
            ) THEN ROW('barrier', tags['barrier'])

            -- Points allowed on these types of barriers:
            WHEN tags['barrier'] IN (
                'block',
                'bollard',
                'border_control',
                'bump_gate',
                'bus_trap',
                'cattle_grid',
                'cycle_barrier',
                'chain',
                'entrance',
                'full-height_turnstile',
                'gate',
                'hampshire_gate',
                'height_restrictor',
                'jersey_barrier',
                'kerb',
                'kissing_gate',
                'lift_gate',
                'planter',
                'sally_port',
                'stile',
                'swing_gate',
                'toll_booth'
            ) THEN ROW('barrier', tags['barrier'])
            WHEN tags['man_made'] IN ('cutline') THEN ROW('barrier','cutline')

            -- If there remains a barrier tag but it's not in the above list:
            WHEN tags['barrier'] IS NOT NULL THEN ROW('barrier','barrier')

            -- Lower priority generic `bridge` tags
            WHEN tags['man_made'] = 'bridge' THEN ROW('bridge','bridge')
            WHEN tags['bridge'] = 'yes' THEN ROW('bridge','bridge')

        END AS ROW(subtype varchar, class varchar)) AS overture,
        *
    FROM
        -- These two lines get injected.
        {daylight_table}
        WHERE release = '{daylight_version}'
        --
        AND ARRAYS_OVERLAP(
            MAP_KEYS(tags),
            ARRAY[
                'barrier',
                'bridge',
                'bridge:support',
                'bridge:structure',
                'communication:mobile_phone',
                'communication',
                'man_made',
                'manhole',
                'power',
                'tower:type',
                'tower',
                'tourism',
                'waterway',
                -- Transit
                'aerialway',
                'aeroway',
                'amenity',
                'footway',
                'highway',
                'icao',
                'public_transport',
                'railway',
                'route'
            ]
        )
)

SELECT
    -- Needed to compute pseudo-stable ID:
    type,
    id,
    version,
    min_lon,
    max_lon,
    min_lat,
    max_lat,

    -- Names query gets injected
    '__OVERTURE_NAMES_QUERY' AS names,

    -- The overture struct is defined below
    overture.subtype as subtype,
    overture.class AS class,

    -- Relevant OSM tags for infrastructure
    MAP_FILTER(tags,
        (k,v) -> k IN (
            'access',
            'aerodrome:type',
            'aerodrome',
            'amenity',
            'barrier',
            'bridge:structure',
            'bridge:support',
            'frequency',
            'icao',
            'landuse',
            'location',
            'military',
            'parking',
            'ref',
            'route',
            'substation',
            'surface',
            'tourism',
            'tower',
            'voltage'
        )
    ) AS source_tags,

    -- Add all OSM Tags for debugging
    tags AS osm_tags,

    -- Sources are an array of structs.
    ARRAY [ CAST(
        ROW(
            '',
            'OpenStreetMap',
            SUBSTR(type, 1, 1) || CAST(id AS varchar) || '@' || CAST(version AS varchar),
            TO_ISO8601(created_at AT TIME ZONE 'UTC'),
            NULL
        )
        AS ROW(
            property varchar,
            dataset varchar,
            record_id varchar,
            update_time varchar,
            confidence double
        )
    ) ] AS sources,

    -- Values of surface are restricted
    CASE
        WHEN tags['surface'] IN (
            'asphalt',
            'cobblestone',
            'compacted',
            'concrete',
            'dirt',
            'earth',
            'fine_gravel',
            'grass',
            'gravel',
            'ground',
            'paved',
            'paving_stones',
            'pebblestone',
            'recreation_grass',
            'recreation_paved',
            'recreation_sand',
            'rubber',
            'sand',
            'sett',
            'tartan',
            'unpaved',
            'wood',
            'woodchips'
        )   THEN tags['surface']
        WHEN tags['surface'] = 'concrete:plates'
            THEN 'concrete_plates'
        ELSE NULL
    END AS surface,

    -- Overture's concept of `layer` is called level
    TRY_CAST(tags['layer'] AS int) AS level,

    -- Wikidata is a top-level property in the OSM Container
    tags['wikidata'] as wikidata,

    -- Store geometries as WKT
    wkt AS wkt_geometry
FROM
    classified_osm
WHERE
    overture.subtype IS NOT NULL<|MERGE_RESOLUTION|>--- conflicted
+++ resolved
@@ -1,278 +1,9 @@
-<<<<<<< HEAD
-SELECT
-    -- Needed to compute ID and satisfy Overture requirements:
-    type,
-    id,
-    version,
-    min_lon,
-    max_lon,
-    min_lat,
-    max_lat,
-    TO_ISO8601(created_at AT TIME ZONE 'UTC') AS update_time,
-    -- Determine class from subclass or tags
-    CASE
-        -- Bus / Ferry / Railway Infrastructure (Transit)
-        WHEN class IN (
-            'bus_route',
-            'bus_stop',
-            'bus_station',
-            -- 'ferry_route',
-            'ferry_terminal',
-            'railway_halt',
-            'railway_station',
-            -- Parking
-            'parking',
-            'parking_space',
-
-            -- Public transport / cycle
-            'stop_position',
-            'platform',
-
-            -- cycle
-            'bicycle_parking'
-
-        ) THEN 'transit'
-
-        -- Aerialways
-        WHEN class IN (
-            'aerialway_station',
-            'cable_car',
-            'chair_lift',
-            'drag_lift',
-            'gondola',
-            'mixed_lift',
-            'pylon',
-            't-bar'
-        ) THEN 'aerialway'
-
-        -- Airports
-        WHEN class IN (
-            'airport',
-            'airport_gate',
-            'airstrip',
-            'helipad',
-            'heliport',
-            'international_airport',
-            'military_airport',
-            'municipal_airport',
-            'private_airport',
-            'regional_airport',
-            'runway',
-            'seaplane_airport',
-            'taxiway'
-        ) THEN 'airport'
-
-        -- Barriers / Fences
-        WHEN class IN (
-            'barrier',
-            'block',
-            'bollard',
-            'cattle_grid',
-            'chain',
-            'city_wall',
-            'cycle_barrier',
-            'ditch',
-            'entrance',
-            'guard_rail',
-            'hedge',
-            'height_restrictor',
-            'jersey_barrier',
-            'kerb',
-            'kissing_gate',
-            'lift_gate',
-            'retaining_wall',
-            'stile',
-            'swing_gate',
-            'toll_booth',
-            'wall',
-            'cutline'
-        ) THEN 'barrier'
-
-        -- Bridges
-        WHEN class IN (
-            'aqueduct',
-            'boardwalk',
-            'bridge_support',
-            'bridge',
-            'cantilever',
-            'covered',
-            'movable',
-            'trestle',
-            'viaduct'
-        ) THEN 'bridge'
-
-        -- Communication
-        WHEN class IN (
-            'communication_line',
-            'communication_pole',
-            'communication_tower',
-            'mobile_phone_tower'
-        ) THEN 'communication'
-
-        -- Generic Towers
-        WHEN class IN (
-            'bell_tower',
-            'cooling',
-            'defensive',
-            'diving',
-            'hose',
-            'lighting',
-            'lightning_protection',
-            'minaret',
-            'monitoring',
-            'observation',
-            'radar',
-            'siren',
-            'suspension',
-            'watchtower'
-        ) THEN 'tower'
-
-        -- Power
-        WHEN class IN (
-            'cable_distribution',
-            'cable',
-            'catenary_mast',
-            'connection',
-            'generator',
-            'heliostat',
-            'insulator',
-            'minor_line',
-            'plant',
-            'power_pole',
-            'portal',
-            'power_line',
-            'power_tower',
-            'sub_station',
-            'substation',
-            'switch',
-            'terminal',
-            'transformer'
-        ) THEN 'power'
-
-        -- Pedestrian
-        WHEN class IN (
-            'atm',
-            'bench',
-            'information',
-            'pedestrian_crossing',
-            'picnic_table',
-            'post_box',
-            'toilets',
-            'vending_machine',
-            'viewpoint'
-        ) THEN 'pedestrian'
-
-        -- Manholes
-        WHEN class IN ('manhole', 'drain', 'sewer') THEN 'manhole'
-
-        -- Generic Utility
-        WHEN class IN (
-            'silo',
-            'storage_tank',
-            'utility_pole',
-            'water_tower'
-        ) THEN 'utility'
-
-        WHEN class IN ('camp_site') THEN 'recreation'
-
-        -- Utility
-        WHEN class IN ('pipeline','storage_tank') THEN 'utility'
-
-        -- Waste Management
-        WHEN class IN (
-            'recycling',
-            'waste_basket',
-            'waste_disposal'
-        ) THEN 'waste_management'
-
-        -- Piers & Dams are their own subtypes
-        WHEN class IN ('pier') THEN class
-
-        WHEN class IN ('dam','weir') THEN 'water'
-
-    END AS subtype,
-    class,
-    '__OVERTURE_NAMES_QUERY' AS names,
-
-    -- Relevant OSM tags for land type
-    MAP_FILTER(tags, (k,v) -> k IN (
-            'access',
-            'aerodrome:type',
-            'aerodrome',
-            'bridge:support',
-            'bridge:structure',
-            'amenity',
-            'barrier',
-            'icao',
-            'landuse',
-            'military',
-            'parking',
-            'ref',
-            'route',
-            'surface',
-            'tower',
-            'tourism'
-        )
-    ) AS source_tags,
-=======
 -- This file contains the logic for transforming OpenStreetMap features into Overture features
 -- for the `infrastructure` type within the `base` theme.
->>>>>>> 5a00acba
 
 -- The order of the WHEN clauses in the following CASE statement is very specific. It is the same
 -- as saying "WHEN this tag is present AND ignore any of the other tags below this line"
 
-<<<<<<< HEAD
-    -- Sources are an array of structs.
-    ARRAY [ CAST(
-        ROW(
-            '',
-            'OpenStreetMap',
-            SUBSTR(type, 1, 1) || CAST(id AS varchar) || '@' || CAST(version AS varchar),
-            NULL
-        )
-        AS ROW(
-            property varchar,
-            dataset varchar,
-            record_id varchar,
-            confidence double
-        )
-    ) ] AS sources,
-    CASE
-        WHEN tags['surface'] IN (
-            'asphalt',
-            'cobblestone',
-            'compacted',
-            'concrete',
-            'concrete:plates',
-            'dirt',
-            'earth',
-            'fine_gravel',
-            'grass',
-            'gravel',
-            'ground',
-            'paved',
-            'paving_stones',
-            'pebblestone',
-            'recreation_grass',
-            'recreation_paved',
-            'recreation_sand',
-            'rubber',
-            'sand',
-            'sett',
-            'tartan',
-            'unpaved',
-            'wood',
-            'woodchips'
-        )   THEN tags['surface']
-        WHEN tags['surface'] = 'concrete:plates'
-            THEN 'concrete_plates'
-        ELSE NULL
-    END AS surface,
-
-    -- Overture's concept of `layer` is called level
-    TRY_CAST(tags['layer'] AS int) AS level,
-=======
 WITH classified_osm AS (
     SELECT CAST(
         CASE
@@ -282,37 +13,12 @@
             WHEN tags['highway'] = 'bus_stop' THEN ROW('transit', 'bus_stop')
             WHEN tags['route'] = 'bus' THEN ROW('transit', 'bus_route')
             WHEN tags['amenity'] = 'bus_station' THEN ROW('transit', 'bus_station')
->>>>>>> 5a00acba
 
             WHEN tags['amenity'] = 'ferry_terminal' THEN ROW('transit','ferry_terminal')
 
             WHEN tags['amenity'] IN ('parking','parking_space','bicycle_parking') THEN ROW('transit', tags['amenity'])
 
-<<<<<<< HEAD
-            -- Pedestrian
-            WHEN tags['highway'] IS NULL AND tags['footway'] IN ('crossing') AND (wkt LIKE 'MULTIPOLYGON%' OR wkt LIKE 'POLYGON%') THEN 'pedestrian_crossing'
-
-            -- Specific airport classing
-            WHEN tags['aeroway'] = 'gate' THEN 'airport_gate'
-
-            WHEN tags['aeroway'] = 'aerodrome' THEN CASE
-                WHEN tags['aerodrome:type'] = 'military' OR tags['landuse'] = 'military' OR tags['military'] IN (
-                    'airfield'
-                ) THEN 'military_airport'
-                WHEN tags['access'] IN ('emergency', 'no', 'permissive', 'private')
-                    OR tags['aerodrome:type'] = 'private' THEN 'private_airport'
-                WHEN tags['name'] LIKE '%international%' OR tags['aerodrome:type'] = 'international'
-                    OR tags['aerodrome'] = 'international' THEN 'international_airport'
-                WHEN tags['name'] LIKE '%regional%' OR tags['aerodrome:type'] = 'regional'
-                    THEN 'regional_airport'
-                WHEN tags['name'] LIKE '%municipal%' THEN 'municipal_airport'
-                WHEN tags['name'] LIKE '%seaplane%' THEN 'seaplane_airport'
-                WHEN tags['name'] LIKE '%heli%' THEN 'heliport'
-                ELSE 'airport'
-            END
-=======
             WHEN tags['public_transport'] IN ('stop_position', 'platform') THEN ROW('transit', tags['public_transport'])
->>>>>>> 5a00acba
 
             -- Aerialways
             WHEN tags['aerialway'] IN (
@@ -421,38 +127,7 @@
                 'radar',
                 'siren',
                 'watchtower'
-<<<<<<< HEAD
-            ) THEN tags['tower:type']
-
-            -- TODO: bridges, dams?
-            WHEN tags['bridge'] = 'yes' THEN 'bridge'
-            WHEN tags['bridge:support'] IS NOT NULL THEN
-                'bridge_support'
-            WHEN tags['bridge'] IN (
-                'aqueduct',
-                'boardwalk',
-                'cantilever',
-                'covered',
-                'movable',
-                'trestle',
-                'viaduct'
-            ) THEN tags['bridge']
-
-            WHEN tags['man_made'] IN (
-                'bridge',
-                'cutline',
-                'pier',
-                'pipeline',
-                'storage_tank',
-                'silo',
-                'utility_pole',
-                'water_tower'
-            ) THEN tags['man_made']
-
-            WHEN tags['waterway'] IN ('dam','weir') THEN tags['waterway']
-=======
             ) THEN ROW('tower', tags['tower:type'])
->>>>>>> 5a00acba
 
             -- Utility
             WHEN tags['man_made'] IN ('silo','utility_pole','storage_tank', 'pipeline', 'water_tower') THEN ROW('utility',tags['man_made'])
