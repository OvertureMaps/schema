-- This file contains the logic for transforming OpenStreetMap features into Overture features
-- for the `land` type within the `base` theme.

-- The order of the WHEN clauses in the following CASE statement is very specific. It is the same
-- as saying "WHEN this tag is present AND ignore any of the other tags below this line"
WITH classified_osm AS (
    SELECT CAST(
        CASE
            -- Desert
            WHEN tags['natural'] IN ('desert') THEN ROW('desert', tags['natural'])

            -- Wetland
            WHEN tags['natural'] IN ('wetland') THEN ROW('wetland', 'wetland')

            -- Glacier
            WHEN tags['natural'] IN ('glacier') THEN ROW('glacier', tags['natural'])

            -- Rock
            WHEN tags['natural'] IN (
                'bare_rock',
                'rock',
                'scree',
                'shingle',
                'stone'
            ) THEN ROW('rock', tags['natural'])

            -- Sand
            WHEN tags['natural'] IN ('beach', 'dune', 'sand') THEN ROW('sand', tags['natural'])

            -- Grass
            WHEN tags['natural'] IN (
                'fell',
                'grass',
                'grassland',
                'meadow',
                'tundra'
            ) THEN ROW('grass', tags['natural'])
            WHEN tags['landcover'] IN ('grass') THEN ROW ('grass', tags['landcover'])

            -- Shrub / Scrub
            WHEN tags['natural'] IN (
                'heath',
                'shrub',
                'shrubbery',
                'scrub'
            ) THEN ROW('shrub',tags['natural'])
            WHEN tags['landcover'] IN ('scrub') THEN ROW('shrub', tags['landcover'])

            -- Reefs
            WHEN tags['natural'] IN ('reef') THEN ROW('reef', tags['natural'])

            -- Forest
            WHEN tags['natural'] IN ('forest', 'wood') THEN ROW('forest', tags['natural'])
            WHEN tags['landcover'] IN ('trees') THEN ROW('forest', 'forest')
            WHEN tags['landuse'] IN ('forest') THEN ROW('forest','forest')

            -- Single trees tree rows
            WHEN tags['natural'] IN ('tree') THEN ROW('tree','tree')
            WHEN tags['natural'] IN ('tree_row') THEN ROW('tree','tree_row')

            -- Physical Subtype
            WHEN tags['natural'] IN(
                'cave_entrance',
                'cliff',
                'hill',
                'mountain_range',
                'peak',
                'peninsula',
                'ridge',
                'saddle',
                'valley'
            ) THEN ROW('physical', tags['natural'])

            -- Volcanoes
            WHEN tags['natural'] = 'volcano' THEN IF(
                tags['type'] = 'extinct' OR tags['volcano:status'] = 'extinct',
                ROW ('physical','peak'),
                ROW('physical','volcano')
            )

            -- Archipelagos, Islands & Islets
            WHEN tags['place'] IN (
                'archipelago',
                'island',
                'islet'
            ) THEN ROW('land',tags['place'])

            -- Look at surface tag now
            WHEN tags['surface'] IN ('grass') THEN ROW('grass','grass')

            ELSE ROW(NULL, NULL)
        END AS ROW(subtype varchar, class varchar)
        ) AS overture,

        -- Allowed surface tags
        CASE
            WHEN tags['surface'] IN (
                'asphalt',
                'cobblestone',
                'compacted',
                'concrete',
                'dirt',
                'earth',
                'fine_gravel',
                'grass',
                'gravel',
                'ground',
                'paved',
                'paving_stones',
                'pebblestone',
                'recreation_grass',
                'recreation_paved',
                'recreation_sand',
                'rubber',
                'sand',
                'sett',
                'tartan',
                'unpaved',
                'wood',
                'woodchips'
            )   THEN tags['surface']
            WHEN tags['surface'] = 'concrete:plates'
                THEN 'concrete_plates'
            ELSE NULL
        END AS surface,
        TRY_CAST(tags['ele'] AS integer) AS elevation,
        *
    FROM
        {daylight_table}
    WHERE
        release = '{daylight_version}'
        -- These tags are considered for the land type:
        AND
        (
            tags [ 'natural' ] IS NOT NULL
            OR tags [ 'surface' ] IS NOT NULL
            OR tags [ 'landcover' ] IS NOT NULL
            OR tags [ 'landuse' ] IN ('forest', 'meadow')
            OR tags [ 'place' ] IN ('archipelago','island','islet')
        )
        -- None of the below tags can be present; they go in other theme/types
        AND tags [ 'highway' ] IS NULL
        AND tags [ 'building' ] IS NULL
        AND tags [ 'golf' ] IS NULL
        AND tags [ 'leisure' ] IS NULL
)
SELECT
    -- Needed to compute ID and satisfy Overture requirements:
    type,
    id,
    version,
    min_lon,
    max_lon,
    min_lat,
    max_lat,

    -- Complex name logic gets injected here
    '__OVERTURE_NAMES_QUERY' AS names,

    overture.subtype AS subtype,
    overture.class AS class,

    -- Relevant OSM tags for land type
    MAP_FILTER(tags, (k,v) -> k IN (
            'building',
            'denotation',
            'diameter_crown',
            'est_height',
            'genus',
            'golf',
            'height',
            'highway',
            'landcover',
            'landuse',
            'leaf_cycle',
            'leaf_type',
            'leisure',
            'meadow',
            'min_height',
            'natural',
            'place',
<<<<<<< HEAD
=======
            'reef',
>>>>>>> 5a00acba
            'species',
            'sport',
            'surface',
            'taxon:cultivar',
            'taxon:species',
            'taxon',
            'type',
            'volcano:status',
            'volcano:type'
        )
    ) AS source_tags,

    -- Add all OSM Tags for debugging
    tags AS osm_tags,

    -- Sources are an array of structs.
    ARRAY [ CAST(
        ROW(
            '',
            'OpenStreetMap',
            SUBSTR(type, 1, 1) || CAST(id AS varchar) || '@' || CAST(version AS varchar),
            TO_ISO8601(created_at AT TIME ZONE 'UTC'),
            NULL
        )
        AS ROW(
            property varchar,
            dataset varchar,
            record_id varchar,
            update_time varchar,
            confidence double
        )
    ) ] AS sources,

    -- Wikidata is a top-level property in the OSM Container
    tags['wikidata'] as wikidata,

    -- Overture's concept of `layer` is called level
    TRY_CAST(tags['layer'] AS int) AS level,
<<<<<<< HEAD

    -- Elevation as integer (meters above sea level)
    TRY_CAST(tags['ele'] AS integer) AS elevation,

    -- Surface
    CASE
        WHEN tags['surface'] IN (
            'asphalt',
            'cobblestone',
            'compacted',
            'concrete',
            'concrete:plates',
            'dirt',
            'earth',
            'fine_gravel',
            'grass',
            'gravel',
            'ground',
            'paved',
            'paving_stones',
            'pebblestone',
            'recreation_grass',
            'recreation_paved',
            'recreation_sand',
            'rubber',
            'sand',
            'sett',
            'tartan',
            'unpaved',
            'wood',
            'woodchips'
        )   THEN tags['surface']
        WHEN tags['surface'] = 'concrete:plates'
            THEN 'concrete_plates'
        ELSE NULL
    END AS surface,

    wkt_geometry
=======

    -- Elevation as meters above sea level
    IF(elevation < 9000, elevation, NULL) as elevation,
>>>>>>> 5a00acba

    -- Surface
    surface,

    wkt AS wkt_geometry

<<<<<<< HEAD
            -- These tags are considered for the land type:
            AND
            (
                tags [ 'natural' ] IS NOT NULL
                OR tags [ 'surface' ] IS NOT NULL
                OR tags [ 'landcover' ] IS NOT NULL
                OR tags [ 'landuse' ] IN ('forest', 'meadow')
                OR tags [ 'place' ] IN ('archipelago','island','islet')
            )
            -- None of the below tags can be present; they go in other theme/types
            AND tags [ 'highway' ] IS NULL
            AND tags [ 'building' ] IS NULL
            AND tags [ 'golf' ] IS NULL
            AND tags [ 'sport' ] IS NULL
            AND tags [ 'leisure' ] IS NULL
    )
)
WHERE
    class IS NOT NULL -- Ignore anything that didn't get assigned a class
    AND (
        -- Polygons are always allowed
        wkt_geometry LIKE '%POLYGON%'

        -- Valid Point classes:
        OR (
            wkt_geometry LIKE '%POINT%'
            AND class IN (
                'beach',
                'cave_entrance',
                'cliff',
                'hill',
                'mountain_range',
                'peak',
                'peninsula',
                'plateau',
                'reef',
                'saddle',
                'shrub',
                'stone',
                'tree',
                'valley',
                'volcano'
            )
        )
        -- Valid LineStrings
        OR (
            wkt_geometry LIKE '%LINESTRING%'
            AND class IN (
                'beach',
                'cliff',
                'mountain_range',
                'tree_row',
                'reef',
                'ridge',
                'valley'
            )
        )
    )
=======
FROM
    classified_osm
WHERE
    overture.subtype IS NOT NULL
>>>>>>> 5a00acba

UNION ALL
-- Land derived from the OSM Coastline tool
SELECT
    -- Needed to compute ID and satisfy Overture requirements.
    'area' AS type,
    NULL AS id,
    0 version,
    ST_XMIN(ST_GeometryFromText(wkt)) as min_lon,
    ST_XMAX(ST_GeometryFromText(wkt)) as max_lon,
    ST_YMIN(ST_GeometryFromText(wkt)) AS min_lat,
    ST_YMAX(ST_GeometryFromText(wkt)) AS max_lat,
    NULL AS names,
    class as subtype,
    subclass as class,
    MAP() AS source_tags,
    MAP() AS osm_tags,
    -- Source is OSM
    ARRAY [ CAST(
        ROW(
            '',
            'OpenStreetMap',
            NULL,
            NULL,
            NULL
        ) AS ROW(
            property varchar,
            dataset varchar,
            record_id varchar,
            update_time varchar,
            confidence double
        )
    ) ] as sources,
    NULL AS wikidata,
    NULL AS level,
    NULL AS elevation,
    NULL AS surface,
    wkt AS wkt_geometry
FROM {daylight_earth_table}
WHERE release = '{daylight_version}'
    AND theme = 'land'
    AND class = 'land'
    AND subclass = 'land'<|MERGE_RESOLUTION|>--- conflicted
+++ resolved
@@ -179,10 +179,7 @@
             'min_height',
             'natural',
             'place',
-<<<<<<< HEAD
-=======
             'reef',
->>>>>>> 5a00acba
             'species',
             'sport',
             'surface',
@@ -221,121 +218,19 @@
 
     -- Overture's concept of `layer` is called level
     TRY_CAST(tags['layer'] AS int) AS level,
-<<<<<<< HEAD
-
-    -- Elevation as integer (meters above sea level)
-    TRY_CAST(tags['ele'] AS integer) AS elevation,
-
-    -- Surface
-    CASE
-        WHEN tags['surface'] IN (
-            'asphalt',
-            'cobblestone',
-            'compacted',
-            'concrete',
-            'concrete:plates',
-            'dirt',
-            'earth',
-            'fine_gravel',
-            'grass',
-            'gravel',
-            'ground',
-            'paved',
-            'paving_stones',
-            'pebblestone',
-            'recreation_grass',
-            'recreation_paved',
-            'recreation_sand',
-            'rubber',
-            'sand',
-            'sett',
-            'tartan',
-            'unpaved',
-            'wood',
-            'woodchips'
-        )   THEN tags['surface']
-        WHEN tags['surface'] = 'concrete:plates'
-            THEN 'concrete_plates'
-        ELSE NULL
-    END AS surface,
-
-    wkt_geometry
-=======
 
     -- Elevation as meters above sea level
     IF(elevation < 9000, elevation, NULL) as elevation,
->>>>>>> 5a00acba
 
     -- Surface
     surface,
 
     wkt AS wkt_geometry
 
-<<<<<<< HEAD
-            -- These tags are considered for the land type:
-            AND
-            (
-                tags [ 'natural' ] IS NOT NULL
-                OR tags [ 'surface' ] IS NOT NULL
-                OR tags [ 'landcover' ] IS NOT NULL
-                OR tags [ 'landuse' ] IN ('forest', 'meadow')
-                OR tags [ 'place' ] IN ('archipelago','island','islet')
-            )
-            -- None of the below tags can be present; they go in other theme/types
-            AND tags [ 'highway' ] IS NULL
-            AND tags [ 'building' ] IS NULL
-            AND tags [ 'golf' ] IS NULL
-            AND tags [ 'sport' ] IS NULL
-            AND tags [ 'leisure' ] IS NULL
-    )
-)
-WHERE
-    class IS NOT NULL -- Ignore anything that didn't get assigned a class
-    AND (
-        -- Polygons are always allowed
-        wkt_geometry LIKE '%POLYGON%'
-
-        -- Valid Point classes:
-        OR (
-            wkt_geometry LIKE '%POINT%'
-            AND class IN (
-                'beach',
-                'cave_entrance',
-                'cliff',
-                'hill',
-                'mountain_range',
-                'peak',
-                'peninsula',
-                'plateau',
-                'reef',
-                'saddle',
-                'shrub',
-                'stone',
-                'tree',
-                'valley',
-                'volcano'
-            )
-        )
-        -- Valid LineStrings
-        OR (
-            wkt_geometry LIKE '%LINESTRING%'
-            AND class IN (
-                'beach',
-                'cliff',
-                'mountain_range',
-                'tree_row',
-                'reef',
-                'ridge',
-                'valley'
-            )
-        )
-    )
-=======
 FROM
     classified_osm
 WHERE
     overture.subtype IS NOT NULL
->>>>>>> 5a00acba
 
 UNION ALL
 -- Land derived from the OSM Coastline tool
