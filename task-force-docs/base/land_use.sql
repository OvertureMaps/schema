--- conflicted
+++ resolved
@@ -343,528 +343,6 @@
     max_lon,
     min_lat,
     max_lat,
-<<<<<<< HEAD
-    update_time,
-    subtype,
-    class,
-    names,
-    source_tags,
-    osm_tags,
-    sources,
-    wikidata,
-    surface,
-    level,
-    elevation,
-    wkt_geometry
-FROM (
-    SELECT
-        -- Needed to compute ID and satisfy Overture requirements.
-        type,
-        id,
-        version,
-        min_lon,
-        max_lon,
-        min_lat,
-        max_lat,
-        TO_ISO8601(created_at AT TIME ZONE 'UTC') AS update_time,
-
-        -- Determine subtype from class or tags
-        CASE
-            -- Agriculture
-            WHEN class IN (
-                'animal_keeping',
-                'farmland',
-                'farmyard',
-                'meadow'
-            ) THEN 'agriculture'
-
-            -- Airports
-            WHEN class IN (
-                'aerodrome',
-                'helipad',
-                'heliport'
-            ) THEN 'airport'
-
-            -- Aquaculture
-            WHEN class IN ('aquaculture') THEN 'aquaculture'
-
-            -- Campground
-            WHEN class IN ('camp_site') THEN 'campground'
-
-            -- Cemetery
-            WHEN class IN ('cemetery','grave_yard') THEN 'cemetery'
-
-            -- Conservation
-            WHEN class IN ('conservation') THEN 'conservation'
-
-            -- Construction
-            WHEN class IN (
-                'construction',
-                'greenfield'
-            ) THEN 'construction'
-
-            -- Developed
-            WHEN class IN (
-                'commercial',
-                'retail',
-                'industrial',
-                'institutional',
-                'brownfield',
-                'works'
-            ) THEN 'developed'
-
-            -- Education
-            WHEN class IN (
-                'college',
-                'education',
-                'school',
-                'schoolyard',
-                'university'
-            ) THEN 'education'
-
-            -- Entertainment
-            WHEN class IN (
-                'theme_park',
-                'water_park',
-                'zoo'
-            ) THEN 'entertainment'
-
-            -- Golf
-            WHEN class IN (
-                'bunker',
-                'driving_range',
-                'fairway',
-                'golf_course',
-                'green',
-                'lateral_water_hazard',
-                'rough',
-                'tee',
-                'water_hazard'
-            ) THEN 'golf'
-
-            -- Horticulture
-            WHEN class IN (
-                'allotments',
-                'garden',
-                'greenhouse_horticulture',
-                'flowerbed',
-                'plant_nursery',
-                'orchard',
-                'vineyard'
-            ) THEN 'horticulture'
-
-            -- Landfill
-            WHEN class IN ('landfill') THEN 'landfill'
-
-            -- Medical
-            WHEN class IN (
-                'clinic',
-                'doctors',
-                'hospital'
-            ) THEN 'medical'
-
-            -- Military
-            WHEN class IN (
-                'airfield',
-                'barracks',
-                'base',
-                'danger_area',
-                'military',
-                'military_other',
-                'naval_base',
-                'nuclear_explosion_site',
-                'obstacle_course',
-                'range',
-                'training_area',
-                'trench'
-            ) THEN 'military'
-
-            -- Parks / Greenspace
-            WHEN class IN (
-                'common',
-                'dog_park',
-                'park',
-                'village_green'
-            ) THEN 'park'
-
-            -- There are 5.3M landuse=grass tags without other more descriptive tags
-            WHEN class IN (
-                'grass',
-                'cutline'
-            ) THEN 'managed'
-
-            -- Pedestrian Infrastructure
-            WHEN class IN (
-                'pedestrian',
-                'plaza'
-            ) THEN 'pedestrian'
-
-            -- Public
-            WHEN class IN (
-                'civic_admin',
-                'public'
-            ) THEN 'public'
-
-            -- Protected
-            WHEN class IN (
-                'aboriginal_land',
-                'environmental',
-                'forest',
-                'state_park',
-                'national_park',
-                'natural_monument',
-                'nature_reserve',
-                'protected_landscape_seascape',
-                'species_management_area',
-                'strict_nature_reserve',
-                'wilderness_area',
-                'wilderness'
-            ) THEN 'protected'
-
-            -- Recreation
-            WHEN class IN (
-                'beach_resort',
-                'recreation_grass',
-                'recreation_paved',
-                'pitch',
-                'playground',
-                'track',
-                'recreation_ground',
-                'recreation_sand',
-
-                -- Add more leisure= tags here if necessary
-                'marina',
-                'stadium'
-            ) THEN 'recreation'
-
-            -- Religious
-            WHEN class IN ('religious', 'churchyard') THEN 'religious'
-
-            -- Residential
-            WHEN class IN ('residential', 'static_caravan', 'garages')
-                THEN 'residential'
-
-            -- Resource
-            WHEN class IN (
-                'logging',
-                'peat_cutting',
-                'quarry',
-                'salt_pond'
-            ) THEN 'resource_extraction'
-
-            -- Transportation
-            WHEN class IN ('depot', 'traffic_island', 'highway')
-                THEN 'transportation'
-
-            -- Winter Sports
-            WHEN class IN ('winter_sports') THEN 'winter_sports'
-
-        END AS subtype,
-        class,
-
-        '__OVERTURE_NAMES_QUERY' AS names,
-
-        -- Relevant OSM tags for Landuse type
-        MAP_FILTER(tags, (k,v) -> k IN (
-                'access',
-                'aeroway',
-                'amenity',
-                'area',
-                'boundary',
-                'building',
-                'golf',
-                'highway',
-                'landuse',
-                'layer',
-                'leisure',
-                'level',
-                'man_made',
-                'meadow',
-                'military',
-                'natural',
-                'place',
-                'protect_class',
-                'protection_title',
-                'refugee',
-                'sport',
-                'surface',
-                'tourism',
-                'waterway'
-            )
-        ) as source_tags,
-
-        tags as osm_tags,
-
-        -- Sources are an array of structs.
-        ARRAY [ CAST(
-            ROW(
-                '',
-                'OpenStreetMap',
-                SUBSTR(type, 1, 1) || CAST(id AS varchar) || '@' || CAST(version AS varchar),
-                NULL
-            )
-            AS ROW(
-                property varchar,
-                dataset varchar,
-                record_id varchar,
-                confidence double
-            )
-        ) ] AS sources,
-
-        -- Overture's concept of `layer` is called level
-        TRY_CAST(tags['layer'] AS int) AS level,
-
-        -- Wikidata is a top-level property in the OSM Container
-        tags['wikidata'] as wikidata,
-
-        -- Elevation as integer (meters above sea level)
-        TRY_CAST(tags['ele'] AS integer) AS elevation,
-
-        -- Other type=landuse top-level attributes
-        surface,
-
-        wkt_geometry
-    FROM (
-        SELECT
-            *,
-            IF(
-                --Polygons
-                wkt_geometry like '%POLYGON%',
-                CASE
-
-                    -- Check for Military specific tags
-                    WHEN tags['military'] <> 'no' THEN
-                        IF(tags['military'] IN (
-                                'airfield',
-                                'barracks',
-                                'base',
-                                'danger_area',
-                                'naval_base',
-                                'nuclear_explosion_site',
-                                'obstacle_course',
-                                'range',
-                                'training_area',
-                                'trench'
-                        ), tags['military'],
-                        'military_other')
-
-                    -- Other general military landuse
-                    WHEN tags['landuse'] = 'military' THEN 'military'
-
-                    -- Use these secondary more descriptive tags first:
-                    WHEN tags['tourism'] IN (
-                        'zoo',
-                        'theme_park'
-                    ) THEN tags['tourism']
-
-                    -- Give National Parks top priority since it might have other tags.
-                    WHEN tags['boundary'] = 'national_park' THEN 'national_park'
-
-                    -- Aboriginal Lands & Reservations
-                    WHEN tags['boundary'] IN ('aboriginal_lands') OR (
-                        tags['boundary'] = 'protected_area' AND tags['protect_class'] = '24'
-                    ) THEN 'aboriginal_land'
-
-                    -- Pedestrian land use, such as plazas
-                    WHEN tags['place'] = 'square' THEN 'plaza'
-                    WHEN tags['highway'] = 'pedestrian' THEN 'pedestrian'
-
-                    -- Is there is an official Protect Class Designation (wiki.openstreetmap.org/wiki/Key:protect_class)?
-                    WHEN tags['protect_class'] IN ('1a', '1b', '1', '2', '3', '4', '5', '6') THEN CASE
-                        WHEN tags['protect_class'] = '1a' THEN 'strict_nature_reserve'
-                        WHEN tags['protect_class'] IN ('1b', '1') THEN 'wilderness_area'
-                        WHEN tags['protect_class'] = '2' THEN 'national_park'
-                        WHEN tags['protect_class'] = '3' THEN 'natural_monument'
-                        WHEN tags['protect_class'] = '4' THEN 'species_management_area'
-                        WHEN tags['protect_class'] = '5' THEN 'protected_landscape_seascape'
-                        WHEN tags['protect_class'] = '6' THEN 'nature_reserve'
-                    END
-
-                    -- protect_class >= 6 or null:
-                    WHEN tags['boundary'] = 'protected_area' THEN CASE
-                        WHEN LOWER(tags['protection_title']) IN ('national forest', 'state forest')
-                            THEN 'forest'
-                        WHEN LOWER(tags['protection_title']) IN ('national park', 'parque nacional', 'national_park')
-                            THEN 'national_park'
-                        WHEN LOWER(tags['protection_title']) IN ('state park') THEN 'state_park'
-                        WHEN LOWER(tags['protection_title']) IN (
-                            'wilderness area',
-                            'wilderness study area'
-                        ) THEN 'wilderness_area'
-                        WHEN LOWER(tags['protection_title']) IN ('nature reserve', 'nature refuge', 'reserva nacional')
-                            THEN 'nature_reserve'
-                        WHEN LOWER(tags['protection_title']) IN ('environmental use')
-                            THEN 'environmental'
-                        -- Fall through to landuse if it's protected
-                        WHEN tags['landuse'] IS NOT NULL THEN tags['landuse']
-                        -- Last resort, a leisure= tag (such as nature_reserve):
-                        WHEN tags['leisure'] IS NOT NULL THEN tags['leisure']
-                    END
-
-                    -- National & State Parks (US)
-                    WHEN STRPOS(LOWER(tags['name']), 'national park') > 0 OR tags['boundary']
-                        = 'national_park' OR LOWER(tags['protection_title']) = 'national park'
-                        THEN 'national_park'
-
-                    WHEN STRPOS(LOWER(tags['name']), 'state park') > 0 OR LOWER(tags['protection_title'])
-                        = 'state park' THEN 'state_park'
-
-                    WHEN tags['protected_area'] = 'national_park' THEN 'national_park'
-
-                    -- Pull out golf before going into sport-specific logic
-                    WHEN tags['golf'] IN (
-                        'bunker',
-                        'driving_range',
-                        'fairway',
-                        'golf_course',
-                        'green',
-                        'lateral_water_hazard',
-                        'rough',
-                        'tee',
-                        'water_hazard'
-                    ) THEN tags['golf']
-
-                    -- Meadows can be tagged this way:
-                    WHEN tags['meadow'] IN ('agricultural', 'agriculture', 'pasture')
-                        THEN 'meadow'
-
-                    -- These amenity tags become classes
-                    WHEN tags['amenity'] IN (
-                        'college',
-                        'university',
-                        'school',
-                        'hospital',
-                        'clinic',
-                        'doctors',
-                        'grave_yard'
-                    ) THEN tags['amenity']
-
-                    -- Campgrounds
-                    WHEN tags['tourism'] = 'camp_site' AND tags['refugee'] IS NULL
-                        THEN 'camp_site'
-
-                    -- Leisure values that become classes:
-                    WHEN tags['leisure'] IN (
-                        'beach_resort',
-                        'common',
-                        'dog_park',
-                        'garden',
-                        'golf_course',
-                        'marina',
-                        'nature_reserve',
-                        'park',
-                        'pitch', -- specific sport surface
-                        'playground', -- specific sport surface
-                        'recreation_ground', -- tagging mistake, but there are 8k of them.
-                        'schoolyard',
-                        'stadium', -- specific sport surface
-                        'track', -- specific sport surface
-                        'water_park'
-                    ) THEN tags['leisure']
-
-                    -- Airport landuses that become classes
-                    WHEN tags['aeroway'] IN ('aerodrome', 'helipad', 'heliport') THEN tags['aeroway']
-
-                    -- Only let some landuse tags through when a more descriptive `natural` tag is not present:
-                    WHEN tags['natural'] IS NULL AND tags['landuse'] IN (
-                        'grass'
-                    ) THEN tags['landuse']
-
-                    -- Else use the landuse tag and assign it to a class above
-                    -- (refer aginfo.osm.org/keys/landuse#values for top landuse values)
-                    WHEN tags['landuse'] NOT IN ('forest','grass') THEN tags['landuse']
-
-                    WHEN tags['man_made'] IN ('works') THEN 'works'
-                END,
-                -- Linestrings / Points
-                CASE
-                    WHEN tags['man_made'] IN ('pier') THEN tags['man_made']
-
-                    -- Some tracks are linestrings and they are not included elsewhere
-                    WHEN tags['leisure'] IN ('track') THEN tags['leisure']
-                END
-            ) AS class,
-
-            -- Transform the surface tag
-            IF(
-                tags['leisure'] IN ('pitch', 'playground', 'track', 'stadium') OR tags['sport'] IS NOT NULL,
-                CASE
-                    WHEN tags['natural'] = 'sand' OR tags['surface'] IN (
-                        'dirt',
-                        'earth',
-                        'fine_gravel',
-                        'gravel',
-                        'ground',
-                        'unpaved',
-                        'sand'
-                    ) OR tags['golf'] IN ('bunker') THEN 'recreation_sand'
-                    WHEN tags['surface'] IN ('artificial_turf', 'grass', 'grass_paver')
-                        THEN 'recreation_grass'
-                    WHEN tags['surface'] IN (
-                        'acrylic',
-                        'asphalt',
-                        'clay',
-                        'compacted',
-                        'concrete',
-                        'hard',
-                        'paved'
-                    ) THEN 'recreation_paved'
-                    WHEN tags['surface'] IS NULL AND tags['sport'] IN ('basketball')
-                        THEN 'recreation_paved'
-                    WHEN tags['surface'] IS NULL AND tags['sport'] IN ('soccer', 'football')
-                        THEN 'recreation_grass'
-                    ELSE tags['surface']
-                END,
-                CASE
-                    WHEN tags['golf'] IN ('bunker') THEN 'recreation_sand'
-                    ELSE tags['surface']
-                END
-            ) AS surface
-        FROM (
-            SELECT
-                id,
-                type,
-                version,
-                created_at,
-                tags,
-                -- ST_GeometryFromText(wkt) AS geom,
-                wkt AS wkt_geometry,
-                min_lon, max_lon, min_lat, max_lat
-            FROM
-                 -- These two lines get injected.
-                {daylight_table}
-                WHERE release = '{daylight_version}'
-                --
-                AND (
-                    ARRAYS_OVERLAP(
-                        MAP_KEYS(tags),
-                        ARRAY[
-                            'aeroway',
-                            'amenity',
-                            'boundary',
-                            'golf',
-                            'highway',
-                            'landuse',
-                            'leisure',
-                            'man_made',
-                            'meadow',
-                            'military',
-                            'place',
-                            'protect_class',
-                            'protection_title',
-                            'tourism',
-                            'waterway'
-                        ]
-                    ) = TRUE
-                    OR (
-                        tags['name'] IS NOT NULL
-                        AND (
-                            STRPOS(LOWER(tags['name']), 'national park') > 0
-                            OR STRPOS(LOWER(tags['name']), 'state park') > 0
-                        )
-                    )
-                )
-=======
 
     '__OVERTURE_NAMES_QUERY' AS names,
 
@@ -926,7 +404,6 @@
 
     -- Overture's concept of `layer` is called level
     TRY_CAST(tags['layer'] AS int) AS level,
->>>>>>> 5a00acba
 
     -- Wikidata is a top-level property in the OSM Container
     tags['wikidata'] as wikidata,
