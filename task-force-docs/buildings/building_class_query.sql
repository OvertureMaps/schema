--- conflicted
+++ resolved
@@ -119,13 +119,10 @@
         'transportation'
     ) THEN tags['building']
 
-<<<<<<< HEAD
-=======
     -- Certain building are part of bridge structures
     WHEN  tags['bridge:support'] <> 'no' OR tags['bridge:structure'] <> 'no'
     THEN 'bridge_structure'
 
->>>>>>> 5a00acba
     -- No other allowed classes
     ELSE NULL
 END